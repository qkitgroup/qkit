--- conflicted
+++ resolved
@@ -4,16 +4,10 @@
 
 @author: hrotzing
 """
+import qkit
+from qkit.storage.hdf_constants import ds_types, view_types
 import json
-<<<<<<< HEAD
 from qkit.core.lib.misc import str3
-=======
-
-from qkit.core.lib.misc import str3
-from qkit.storage.hdf_constants import ds_types, view_types
-
-
->>>>>>> 8cf0df03
 class dataset_view(object):
     """This class describes a view on one or two datasets.        
     
