--- conflicted
+++ resolved
@@ -45,17 +45,10 @@
 def register_exit(func):
     if is_ipython():
         ip = get_ipython()
-<<<<<<< HEAD
         if ipython_is_newer((8, 0, 0)):
             import atexit
             atexit.register(func)
         elif ipython_is_newer((0, 11)):
-=======
-        if ipython_is_newer((5, 0, 0)):
-            import atexit
-            atexit.register(func, 1)
-        elif ipython_is_newer((0, 11, 0)):
->>>>>>> 5c615ee5
             ip.hooks['shutdown_hook'].add(func, 1)
         else:
             ip.IP.hooks.shutdown_hook.add(func, 1)
