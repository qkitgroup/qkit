--- conflicted
+++ resolved
@@ -47,16 +47,8 @@
         index_end = map_array_to_index(spectrum["freq"], 1e1)
         freqs = spectrum["freq"][index_begin : index_end]
         spec = spectrum["spectrogram"][index_begin : index_end]
-<<<<<<< HEAD
         self._data_f = freqs
         
-        def func(x, a, b):
-            return a * np.power(x, b)
-        popt, cov = curve_fit(func, freqs, spec, p0=self.guess, maxfev=self.max_iter)
-=======
-
-        
         popt, cov = curve_fit(self.fit_func, freqs, spec, p0=self.guess, maxfev=self.max_iter)
->>>>>>> 3f75619e
     
         return {"popt" : popt, "cov" : cov} # freqs[0]=0 ; The 0Hz value is cut off: