--- conflicted
+++ resolved
@@ -16,11 +16,7 @@
         self.label = "-"
         self.title = "Timetrace"
         self.jumbo_data = True
-<<<<<<< HEAD
-               
-=======
                        
->>>>>>> 3f75619e
     def plot(self, settings, data_in, nodes):
         """nodes are time and x,y,R of lock-in like ["demod0.timestamp0", "demod0.x0"].
         """
