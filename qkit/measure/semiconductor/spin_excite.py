--- conflicted
+++ resolved
@@ -1,1091 +1,995 @@
-# spin_tune.py intented for use with a voltage source and an arbitrary I-V-device or lockin
-# JF@KIT 04/2021
-
-# This program is free software; you can redistribute it and/or modify
-# it under the terms of the GNU General Public License as published by
-# the Free Software Foundation; either version 2 of the License, or
-# (at your option) any later version.
-#
-# This program is distributed in the hope that it will be useful,
-# but WITHOUT ANY WARRANTY; without even the implied warranty of
-# MERCHANTABILITY or FITNESS FOR A PARTICULAR PURPOSE.  See the
-# GNU General Public License for more details.
-#
-# You should have received a copy of the GNU General Public License
-# along with this program; if not, write to the Free Software
-# Foundation, Inc., 51 Franklin St, Fifth Floor, Boston, MA  02110-1301  USA
-
-from importlib import import_module
-from os import stat
-from matplotlib import texmanager
-import qkit
-import qkit.measure.measurement_base as mb
-from qkit.measure.measurement_base import MeasureBase
-from qkit.gui.notebook.Progress_Bar import Progress_Bar
-from qkit.measure.write_additional_files import get_instrument_settings
-from qkit.measure.semiconductor.readout_backends.RO_backend_base import RO_backend_base
-from qkit.measure.semiconductor.manipulation_backends.MA_backend_base import MA_backend_base
-from qkit.measure.semiconductor.modes.mode_base import ModeBase
-from qkit.measure.semiconductor.utils.utility_objects import Mapping_handler2
-
-import qupulse
-from qupulse._program._loop import to_waveform
-
-import numpy as np
-import warnings
-import inspect
-import collections
-import importlib.util
-from inspect import getmembers, isclass
-from pathlib import Path
-
-def makehash():
-    return collections.defaultdict(makehash)
-
-""" def keytransform(original, transform):
-    transformed = {}
-    for key, value in original.items():
-        trans_key = transform[key]
-        transformed[trans_key] = value
-        transformed[trans_key]["display_name"] = key
-    return transformed
-
-def expand_mapping(dictionary, mapping):
-        additional_mapping = {entry : entry for entry in dictionary.keys() if entry not in mapping.keys()}
-        mapping.update(additional_mapping)
-        return mapping
-        
-def invert_dict(dict):        
-        inverse_dict = {v : k for k, v in dict.items()}
-        return inverse_dict """
-
-class Qupulse_decoder2:
-    """Gebratenes Hundefleisch mit Gemüse und Reis
-    """
-    valid_pulses = np.array(inspect.getmembers(qupulse.pulses, inspect.isclass))[:, 1]
-    _for_type = qupulse.pulses.loop_pulse_template.ForLoopPulseTemplate
-    _repetition_type = qupulse._program.waveforms.RepetitionWaveform
-    _seq_type = qupulse._program.waveforms.SequenceWaveform
-    
-    def __init__(self, *experiments, channel_sample_rates, measurement_sample_rates, deep_render = False, **kwargs):
-        """Mir ist bekannt, wie Deutsche auf ein Rezept für ihr liebstes Haustier reagieren. 
-        Ich „reiche“ dieses Rezept von einem Bekannten, der als Selbstständiger in Thailand lebt, 
-        nur durch. In Deutschland sind mir rechtlich die Hände gebunden, dies selbst zuzubereiten.
-        """
-        self.experiments = experiments  
-        self.measurement_pars = {}
-        self.channel_pars = {}
-        
-        self._validate_entries()
-        
-        self._validate_measurement_sample_rates(measurement_sample_rates)
-        self.measurement_sample_rates = measurement_sample_rates
-        self._extract_measurement_pars()
-
-        self._validate_channel_sample_rates(channel_sample_rates)
-        self.channel_sample_rates = channel_sample_rates
-        self._extract_waveforms(deep_render)
-
-        self._extract_axis_pars()
-        
-    def _validate_entries(self):
-        """Das Fleisch von Hunden (und Katzen/Affen) darf laut deutschem Lebensmittelrecht a) 
-        nicht zum menschlichen Verzehr gewonnen und b) nicht in den Verkehr gebracht werden. 
-        Es darf also nicht gewerbsmässig damit gehandelt werden. Es besteht außerdem nach diesem Gesetz auch ein Einfuhrverbot. 
-        Dies schließt eine Zubereitung in Deutschland aus. China hat leider auch ein Exportverbot von Hundefleisch eingeführt, 
-        so dass man an das Fleisch nicht herankommt.
-        """
-        pt_channels = set()
-        pt_measurements = set()
-        pt_axis = set()
-        
-        for pt, pars in self.experiments:
-            #check whether the pulse template and the parameters are of the correct types.
-            if type(pt) not in self.valid_pulses:
-                raise TypeError(f"{__name__}: Cannot use {pt} as pulse template. Must be a qupulse pulse template.")
-            if not pt.identifier:
-                warnings.warn(f"{__name__}: Pulse template {pt} has no identifier. Support messages will be less clear.")
-            if type(pars) != dict:
-                raise TypeError(f"{__name__}: Cannot use {pars} as pulse template parameters. Must be a dictionary.")
-            #check whether channel and measurement definitions do not overlap.
-            for channel in pt.defined_channels:
-                if channel in pt_channels:
-                    raise ValueError(f"{__name__}: Channels of different experiments in {pt.identifier} overlap. Experiments are not allowed to share channels.")
-                pt_channels.add(channel)
-            for measurement in pt.measurement_names:
-                if measurement in pt_measurements:
-                    raise ValueError(f"{__name__}: Measurements of different experiments in {pt.identifier} overlap. Experiments are not allowed to share Measurements.")
-                pt_measurements.add(measurement)
-            #In case there are forloop pts, check whether they don't have overlapping measurement axis
-            if isinstance(pt, self._for_type):
-                a = pt.loop_range.step.original_expression
-                if isinstance(a, str) and a in pt_axis:
-                    raise ValueError(f"{__name__}: The step parameter defined in {pt.identifier} is already used in another experiment. Experiments must have different step parameter names.")
-                pt_axis.add(a)
-    
-    def _validate_channel_sample_rates(self, channel_sample_rates):
-        """Ich weiß um die Vorlieben der Deutschen für ihr liebstes Haustier.  
-        Manche Menschen reagieren schon allein bei dem Gedanken, einen Hund als Gericht zuzubereiten, 
-        sehr unfreundlich und sind fast schon hasserfüllt. Aber warum kann man Hunde nicht auch als Nahrungsmittel 
-        betrachten und in Deutschland keine Hundegerichte zubereiten? In China und Südkorea gibt es bestimmte Hunderassen, 
-        die ausschließlich zum Verzehr gezüchtet werden. Warum ist das in Deutschland nicht möglich, 
-        wie es auch bestimmte Tierrassen für die Rinder-, Kälber-, Schweine- und Geflügelzucht gibt?
-        """
-        missing_rates = ""
-        for pt, pars in self.experiments:
-            for channel in pt.defined_channels:
-                if channel not in channel_sample_rates.keys():
-                    missing_rates += f"{channel}\n"
-        if missing_rates:
-            raise ValueError(f"{__name__}: Incomplete instructions by {channel_sample_rates}. The following channels have no assigned sampling rates:\n{missing_rates}")
-    
-    def _validate_measurement_sample_rates(self, measurement_sample_rates):
-        """Ich weiß um die Vorlieben der Deutschen für ihr liebstes Haustier.  
-        Manche Menschen reagieren schon allein bei dem Gedanken, einen Hund als Gericht zuzubereiten, 
-        sehr unfreundlich und sind fast schon hasserfüllt. Aber warum kann man Hunde nicht auch als Nahrungsmittel 
-        betrachten und in Deutschland keine Hundegerichte zubereiten? In China und Südkorea gibt es bestimmte Hunderassen, 
-        die ausschließlich zum Verzehr gezüchtet werden. Warum ist das in Deutschland nicht möglich, 
-        wie es auch bestimmte Tierrassen für die Rinder-, Kälber-, Schweine- und Geflügelzucht gibt?
-        """
-        missing_rates = ""
-        for pt, pars in self.experiments:
-            for measurement in pt.measurement_names:
-                if measurement not in measurement_sample_rates.keys():
-                    missing_rates += f"{measurement}\n"
-        if missing_rates:
-            raise ValueError(f"{__name__}: Incomplete instructions by {measurement_sample_rates}. The following channels have no assigned sampling rates:\n{missing_rates}")
-    
-    def _render_channel(self, wvf, channel, sample_rate):
-        """Ich kaufe auch in einer Pferdeschlachterei Pferdebraten und Pferdesteaks, die ich zubereite, 
-        und das Fleisch ist sehr lecker. Viele Girlies, die ihre erste Reitstunde absolvieren und deren 
-        Zimmer mehrere Pferdeposter zieren, schreien dabei auf.  Die in Pferdeschlachtereien verarbeiteten
-        Tiere werden meistens im hohen Alter – wenn ihr Tod absehbar ist – von den Pferdebesitzern an Schlachtereien verkauft,
-        um mit ihnen noch etwas Geld zu verdienen. Was ist daran verwerflich oder ethisch nicht korrekt? 
-        Ich würde mir ein gleiches Verfahren oder die Zucht von bestimmten Hunderassen für Hundegerichte wünschen.
-        """
-        start_time, end_time = 0, wvf.duration
-        sample_count = (end_time - start_time) * sample_rate + 1                    
-        if not round(float(sample_count), 10).is_integer():
-            warnings.warn(f"{__name__}: Sample count {sample_count} is not an integer. Will be rounded (this changes the sample rate).")                    
-        times = np.linspace(float(start_time), float(end_time), num=int(sample_count), dtype=float)
-        times[-1] = np.nextafter(times[-1], times[-2])                    
-        
-        return wvf.get_sampled(channel = channel, sample_times = times)
-    
-    def _extract_waveforms(self, deep_render):
-        """Ich habe aufgrund meiner Einstellung, Hunde auch als Nutztier und Nahrungsmittel zu sehen, 
-        und nach dem Publizieren dieses Rezepts Morddrohungen bekommen. Manche Menschen betrachten 
-        somit Hunde nur als ihr liebstes Tier und Familienmitglied, drohen jedoch bei der Äußerung, 
-        es auch als Nahrungsmittel zu betrachten, dem jeweiligen Menschen mit Mord.
-        """
-        for pt, pars in self.experiments:
-            prog = pt.create_program(parameters = pars)
-            wvf = to_waveform(prog)
-            for channel in wvf.defined_channels:
-                self.channel_pars[channel] = {}
-                self.channel_pars[channel]["samples"] = []
-                if deep_render:
-                    if type(wvf) == self._repetition_type:
-                        samples = self._render_channel(wvf._body, channel, self.channel_sample_rates[channel])
-                        for rep in range(wvf._repetition_count):
-                            self.channel_pars[channel]["samples"].append(samples)
-                    elif type(wvf) == self._seq_type:
-                        for sub_wvf in wvf._sequenced_waveforms:
-                            self.channel_pars[channel]["samples"].append(self._render_channel(sub_wvf, channel, self.channel_sample_rates[channel]))
-                    else:
-                        raise TypeError(f"{__name__}:  Deep rendering failed. {wvf} does not contain any sub-waveforms")
-                else:
-                    self.channel_pars[channel]["samples"].append(self._render_channel(wvf, channel, self.channel_sample_rates[channel]))
-                        
-    def _extract_measurement_pars(self):
-        """Da es in Deutschland verboten ist, Hundefleisch zuzubereiten, bat ich meinen Bekannten aus Thailand um ein Rezept. 
-        Er hat mir ein Hunderezept übermittelt, das er in der „China Town“ in Bangkok erhalten hat.
-        Bangkok hat wie jede Millionenmetropole auch eine „China Town“, in der mehrheitlich Chinesen leben und dort ihre Geschäfte
-        und Restaurants betreiben. Im Süden des Mutterlands China ist es nach wie vor traditionell, Hunde zuzubereiten. 
-        Daher wird dies in den „China Towns“ auf aller Welt zum Teil auch angeboten. Auch in Vietnam oder Kambodscha steht Hundefleisch
-        auf der Speisekarte und wird gern gegessen.
-        Da man in Deutschland dieses Gericht nicht zubereiten kann – es fehlt ja die Hauptzutat, das Hundefleisch –, bleibt nur ein Urlaub in die jeweiligen Länder, in denen man solche Gericht essen kann. So schmackhaft dieses Rezept für kulinarisch aufgeschlossene Menschen auch klingt.
-        """
-        different_window_lengths = ""
-        for pt, pars in self.experiments:
-            prog = pt.create_program(parameters = pars)
-            for measurement, parameters in prog.get_measurement_windows().items():
-                measurement_durations = parameters[1]
-                if measurement_durations[measurement_durations != measurement_durations[0]].size > 0: # check whether all elements are the same
-                    different_window_lengths += f"{measurement}\n"
-                self.measurement_pars[measurement] = {}
-                self.measurement_pars[measurement]["measurement_count"] = len(measurement_durations)
-                self.measurement_pars[measurement]["measurement_duration"] = measurement_durations[0] * 1e-9
-                self.measurement_pars[measurement]["sample_count"] = np.int32(np.floor(self.measurement_pars[measurement]["measurement_duration"] *\
-                     self.measurement_sample_rates[measurement]))
-        if different_window_lengths:
-            raise ValueError (f"{__name__}: All measurement windows for one measurement have to be of the same length. \
-                              The following measurements have disparate measurement windows:\n {different_window_lengths}")
-    
-    def _get_loop_start(self, pt, pars):
-        key = pt.loop_range.start.original_expression
-        if type(key) == str:
-            loop_start_value = pars[key]
-        else:
-            loop_start_value = key
-        return loop_start_value
-
-    def _get_loop_stop(self, pt, pars):
-        key = pt.loop_range.stop.original_expression
-        if type(key) == str:
-            loop_stop_value = pars[key]
-        else:
-            loop_stop_value = key
-        return loop_stop_value
-
-    def _get_loop_step(self, pt, pars):
-        key = pt.loop_range.step.original_expression
-        if type(key) == str:
-            loop_step_name = key
-            loop_step_value = pars[key]
-        else:
-            loop_step_name = "for_loop_step%d" % self._nameless_counter
-            loop_step_value = key
-            self._nameless_counter += 1
-        return loop_step_value, loop_step_name
-
-    def _extract_axis_pars(self):
-        self._nameless_counter = 1
-        for measurement, settings in self.measurement_pars.items():
-            settings["loop_step_name_pp"] = "Default"
-            settings["loop_range_pp"] = np.linspace(0, 1, settings["measurement_count"])
-
-            settings["loop_step_name_tt"] = "measurement time"
-            t_sample = 1/self.measurement_sample_rates[measurement]
-            settings["loop_range_tt"] = np.linspace(0, t_sample * settings["sample_count"], settings["sample_count"])
-
-        for pt, pars in self.experiments:            
-            if isinstance(pt, self._for_type):
-                loop_start = self._get_loop_start(pt, pars)
-                loop_stop = self._get_loop_stop(pt, pars)
-                loop_step, loop_step_name = self._get_loop_step(pt, pars)
-                if not pt.measurement_names:
-                    warnings.warn(f"{__name__}: {pt.identifier} does not contain any measurements. Pulse parameter axis cannot be extracted automatically.")
-                for measurement in pt.measurement_names:
-                    self.measurement_pars[measurement]["loop_step_name_pp"] = loop_step_name
-                    self.measurement_pars[measurement]["loop_range_pp"] = np.arange(loop_start, loop_stop, loop_step)
-            else:
-                warnings.warn(f"{__name__}: {pt.identifier} is not a ForLoopPulseTemplate. Pulse parameter axis will be displayed with default name.")
-        
-class Settings:
-    def __init__(self, core, channel_params, measurement_params, averages, **add_pars):
-        """Das Rezept meines Bekannten war leider etwas kurz gefasst und enthielt keine Mengenangaben. 
-        Man muss – wenn man sich in einem Land befinden, in dem man dieses Gericht zubereiten darf – die Mengen der Bestandteile abschätzen.
-        Mein Bekannter hat auch keine Angaben zu der Hunderasse, von der dieses Fleisch stammt, gemacht. 
-        Ich weiß auch nicht, ob für das Rezept Filet-, Schnitzel- oder Bratenfleisch usw. verwendet wird. 
-        Da es ein Wokgericht ist, gehe ich davon aus, dass es sich um Fleisch zum Kurzbraten handelt und nicht um Schmorfleisch.
-        """
-        self.core = core
-        self._assert_measurement_averages(measurement_params, averages)
-        self.channel_settings = channel_params
-        self._validate_channel_entries()
-        self.measurement_settings = measurement_params
-        self._validate_measurement_entries()
-                
-        self._get_measurement_units()
-        self._get_measurement_nodes()
-        #self._measurement_time_to_samples()
-    
-    def _assert_measurement_averages(self, measurement_params, averages):
-        missing_averages = ""
-        for measurement, settings in measurement_params.items():
-            try:
-                settings["averages"] = averages[measurement]
-            except KeyError:
-                missing_averages += f"{measurement}\n"
-        if missing_averages:
-            raise ValueError(f"{__name__}: Incomplete instructions by {averages}. The following measurements have no assigned averages:\n{missing_averages}")
-   
-    def _validate_channel_entries(self):
-        unsupported_channels = ""
-        for channel in self.channel_settings.keys():
-            if channel not in self.core._ma_backend._registered_channels.keys():
-                unsupported_channels += f"{channel}\n"
-        if unsupported_channels:
-            raise AttributeError(f"{__name__}: Your manipulation backend does not support the following channels:\n{unsupported_channels}")
-            
-    def _validate_measurement_entries(self):
-        unsupported_measurements = ""
-        for measurement in self.measurement_settings.keys():
-            if measurement not in self.core._ro_backend._registered_measurements.keys():
-                unsupported_measurements += f"{measurement}\n"
-        if unsupported_measurements:
-            raise AttributeError(f"{__name__}: Your readout backend does not support the following measurements:\n{unsupported_measurements}")
-    
-    def _get_measurement_units(self):
-        for measurement, settings in self.measurement_settings.items():
-            settings["unit"] = self.core._ro_backend._registered_measurements[measurement]["unit"]
-    
-    def _get_measurement_nodes(self):
-        for measurement, settings in self.measurement_settings.items():
-            settings["data_nodes"] = self.core._ro_backend._registered_measurements[measurement]["data_nodes"]
-    
-    def load(self):
-        for measurement in self.core._ro_backend._registered_measurements:
-            getattr(self.core._ro_backend, f"{measurement}_deactivate")()
-        for measurement, settings in self.measurement_settings.items():
-            getattr(self.core._ro_backend, f"{measurement}_set_measurement_count")(settings["measurement_count"])
-            getattr(self.core._ro_backend, f"{measurement}_set_sample_count")(settings["sample_count"])
-            getattr(self.core._ro_backend, f"{measurement}_set_averages")(settings["averages"])
-            getattr(self.core._ro_backend, f"{measurement}_activate")()
-            
-        self.core._ma_backend.load_waveform(self.channel_settings)
-
-class FileHandler:
-    def __init__(self) -> None:
-        self.mb = mb.MeasureBase()
-        
-        self.report_static_voltages = True
-        self.open_qviewkit = True
-
-        self.par_search_placeholder = "$$"
-        self.par_search_string = "gate$$_out"
-        self.measurement_function_name = "default"
-        
-        self.multiplexer_coords = makehash()
-        self.datasets = {}
-    
-    @property
-    def report_static_voltages(self):
-        return self._report_static_voltages
-    
-    @report_static_voltages.setter
-    def report_static_voltages(self, yesno):
-        if not isinstance(yesno, bool):
-            raise TypeError(f"{__name__}: Cannot use {yesno} as report_static_voltages. Must be a boolean value.")
-        self._report_static_voltages = yesno
-    
-    @property
-    def par_search_placeholder(self):
-        return self._par_search_placeholder
-    
-    @par_search_placeholder.setter
-    def par_search_placeholder(self, new_str):
-        if not isinstance(new_str, str):
-            raise TypeError(f"{__name__}: {new_str} is not a valid search string placeholder. Must be a string")
-        self._par_search_placeholder = new_str
-    
-    @property
-    def par_search_string(self):
-        return self._par_search_string
-    
-    @par_search_string.setter
-    def par_search_string(self, new_str):
-        if not isinstance(new_str, str):
-            raise TypeError(f"{__name__}: {new_str} is not a valid parameter search string. Must be a string")
-        if self.par_search_placeholder not in new_str:
-            raise ValueError(f"{__name__}: {new_str} is not a valid parameter search string. It does not contain the placeholder {self.par_search_placeholder}.")
-        self._par_search_string = new_str
-        self._display_pars = {self.par_search_string.replace(self.par_search_placeholder, str(i)) for i in range(1000)}
-
-    @property
-    def measurement_function_name(self):
-        return self.mb._measurement_object.measurement_func
-
-    @measurement_function_name.setter
-    def measurement_function_name(self, new_name):
-        if not isinstance(new_name, str):
-            raise TypeError(f"{__name__}: Cannot use {new_name} as measurement_function_name. Must be a string.")
-        self.mb._measurement_object.measurement_func = new_name
-
-    def _update_coordinate(self, tag, vec, coordname, measurement, unit = "s"):        
-        new_t_parameter = self.mb.Coordinate(coordname,
-                                            unit = unit,
-                                            values = np.array(vec, dtype=float),
-                                            set_function = lambda x : True,
-                                            wait_time = 0)
-        new_t_parameter.validate_parameters()
-        self.multiplexer_coords[tag][measurement] = new_t_parameter
-    
-    def update_coordinates(self, tag, coord_instructions):
-        for measurement_name, instructions in coord_instructions.items():
-            translated_coords = []
-            for coord_instruction in instructions:
-                coord = self.mb.Coordinate(coord_instruction["coordname"],
-                coord_instruction["unit"],
-                coord_instruction["values"]
-                )
-                translated_coords.append(coord)
-            self.multiplexer_coords[tag][measurement_name] = translated_coords
-    
-    def create_datasets(self, measurement_settings, additional_coords):
-        for measurement_name, measurement in measurement_settings.items():
-            for node in measurement["data_nodes"]:
-                for tag in self.multiplexer_coords.keys():
-                    self.add_dset(f"{tag}:{measurement_name}.{node}",
-                    additional_coords + self.multiplexer_coords[tag][measurement_name],
-                    measurement["unit"])
-
-    def reset(self):
-        self.datasets = {}
-        self.multiplexer_coords = makehash()
-
-    def add_dset(self, set_name, coords, unit):
-        """Zutaten:
-        Hundefleisch
-        Junge Zwiebeln
-        Wurzeln
-        Chinesischer Duftreis
-        frischer Koriander
-        Sesamöl
-        Chilisauce
-        Essig mit Chili
-        Sojasauce
-        Austernsauce
-        Fischsauce
-        """
-        self.datasets[set_name] = self.mb.Data(name = set_name, coords = coords, unit = unit, 
-                            save_timestamp = False)
-   
-    def _filter_parameter(self, parameter):
-        preamble, postamble = self.par_search_string.split(self.par_search_placeholder)
-        if parameter.startswith(preamble) and parameter.endswith(postamble):
-            parameter = parameter.replace(preamble, "")
-            parameter = parameter.replace(postamble, "")
-        return parameter.isdigit()                
-
-    def _initialize_file_matrix(self, name, dimensions):
-            if len(dimensions) > 3:
-                raise ValueError(f"{__name__}: Invalid dataset dimensions for {name}. Dataset dimensions are limited to three by qkit.")
-            self.mb._datasets[name].append(np.full(dimensions[0], np.nan))
-            self.mb._datasets[name].ds.resize(dimensions)
-
-    def prepare_measurement(self, coords):
-        """Das Fleisch in der Sonne zu trocknen ist in unseren Breiten schwierig. 
-        Das geht nur in heißen Sommermonaten wie Juli oder August, wenn man das Fleisch ausgebreitet auf einer Platte – 
-        mit Frischhaltefolie oder einem größeren Deckel abgedeckt – in der Sonne trocknen kann. In Thailand ist das sicherlich sehr viel einfacher. 
-        Alternativ bietet es sich an, das kleingeschnittene Fleisch abgedeckt einen Tag an einem kühlen Ort zu trocknen. 
-        Das Fleisch ist nach einem Tag noch nicht verdorben.
-        """
-        dsets = [dset for dset in self.datasets.values()]
-        self.mb._prepare_measurement_file(dsets, coords)
-        for dset in dsets:
-            dim0 = tuple(len(coordinate.values) for coordinate in dset.coordinates)
-            self._initialize_file_matrix(dset.name, dim0)
-        
-        if self.report_static_voltages:
-            self._static_voltages = self.mb._data_file.add_textlist("static_voltages")
-            _instr_settings_dict = get_instrument_settings(self.mb._data_file.get_filepath())
-
-            active_gates = {}
-            
-            for parameters in _instr_settings_dict.values():
-                for (key, value) in parameters.items():
-                    if self._filter_parameter(key) and abs(value) > 0.0004:
-                        active_gates.update({key:value})
-            self._static_voltages.append(active_gates)
-        if self.open_qviewkit:
-            self.mb._open_qviewkit()
-    
-    def write_to_file(self, set_name, value, data_location):
-        if value.size != 0:            
-            self.mb._datasets[set_name].ds[data_location] = value
-            self.mb._data_file.flush()
-        else:
-            pass 
-    
-    def next_matrix(self, dset_name):
-        self.mb._datasets[dset_name].next_matrix()
-
-    def end_measurement(self):
-        self.mb._end_measurement()
-
-class Exciting():
-    """
-    A class containing measurement routines for spin qubit tuning.
-    
-    Parents
-    -------
-    Measurement_base
-    
-    Attributes
-    ----------
-    reverse2D : bool
-        Zig-zag sweeping during 2D Measurements
-    
-    report_static_voltages: bool
-        Create an extra entry in the .h5 file which reports the active (non-zero) gate voltages
-    
-    measurand : dict
-        Contains the name and the unit of the measurand
-    
-    Methods
-    -------
-    set_z_parameters(self, vec, coordname, set_obj, unit, dt=None): 
-        sets the z-axis for 3D Measurements.
-    
-    set_get_value_func(self, get_func, *args, **kwargs):
-        Sets the measurement function.
-    
-    measure1D() :
-        Starts a 1D measurement
-    
-    measure2D() :
-        Starts a 2D measurement
-        
-    measure3D() :
-        Starts a 3D measurement
-    """
-    def __init__(self, readout_backend, manipulation_backend,
-                 *experiments, averages, mode = "PulseParameter", deep_render = False, exp_name = "", sample = None, **add_pars):
-        """
-        Parameters
-        ----------
-        exp_name : str, optional
-            Name of the current experiment
-        sample : qkit.measure.samples_class.Sample, optional
-            Sample used in the current experiment
-        
-        """
-        
-        self._validate_RO_backend(readout_backend)
-        self._ro_backend = readout_backend
-        self._validate_MA_backend(manipulation_backend)
-        self._ma_backend = manipulation_backend
-        self.mode_path = Path(__file__).parent / "modes"
-        self._load_modes()
-
-        self.report_static_voltages = True
-        self.par_search_placeholder = "$$"
-        self.par_search_string = "gate$$_out"
-
-        self._x_parameter = MeasureBase.Coordinate("x_empty")
-        self._y_parameter = MeasureBase.Coordinate("y_empty")
-
-        #Here there be testing stuff:
-        self.fh = FileHandler()        
-        self.compile(*experiments, averages = averages, mode = mode, deep_render = deep_render, **add_pars)        
-   
-    @property
-    def active_modes(self):
-        return self._active_modes
-    
-    @active_modes.setter
-    def active_modes(self, new_modes):
-        if isinstance(new_modes, str):
-            new_modes = (new_modes,)        
-        try:
-            missing_modes = ""
-            for mode in new_modes:
-                if mode not in self._modes.keys():
-                    missing_modes += f"{mode}\n"
-            if missing_modes:
-                raise ValueError(f"{__name__}: The following modes are not known by spin_excite: {missing_modes}")
-        except TypeError as te:
-            raise TypeError(f"{__name__}: Cannot use {new_modes} as active_modes, {te}")
-              
-        self.fh.reset()
-        self._mode_instances = {}
-        for mode in new_modes:
-            self._mode_instances[mode] = self._modes[mode](self.fh, self.settings.measurement_settings)
-
-        self._active_modes = new_modes
-
-    @property
-    def mode_path(self):
-        return self._mode_path
-    
-    @mode_path.setter
-    def mode_path(self, new_path):
-        try:
-            self._mode_path = Path(new_path)
-        except TypeError as te:
-            raise TypeError(f"{__name__}: Cannot use {new_path} as mode_path, {te}.")
-        self._mode_path = new_path
-    
-    @staticmethod
-    def _load_module_from_filepath(module_name, fname):
-        module_spec = importlib.util.spec_from_file_location(module_name, fname)
-        module = importlib.util.module_from_spec(module_spec)  # type: ignore
-        module_spec.loader.exec_module(
-            module
-        )
-        return module
-
-    def _load_modes(self):        
-        self._modes = {}
-        for element in self.mode_path.iterdir():
-            if element.suffix == ".py":
-                module = self._load_module_from_filepath(str(element.stem), str(element))
-                for name, obj in getmembers(module):
-                    if isclass(obj):
-                        if ModeBase in obj.__bases__:                       
-                            self._modes[name] = obj
-        
-        self._mode_instances = {}
-    
-    def _validate_RO_backend(self, RO_backend):
-        if not issubclass(RO_backend.__class__, RO_backend_base):
-            raise TypeError(f"{__name__}: Cannot set {RO_backend} as readout backend. The backend must be a subclass of RO_backend_base")
-            
-    def _validate_MA_backend(self, MA_backend):
-        if not issubclass(MA_backend.__class__, MA_backend_base):
-            raise TypeError(f"{__name__}: Cannot set {MA_backend} as manipulation backend. The backend must be a subclass of MA_backend_base")
-    
-    def compile(self, *experiments, averages, active_modes = "PulseParameter", deep_render = False, **add_pars):   
-        """Währenddessen Zwiebeln und Wurzeln schälen. Zwiebeln kleinschneiden. Wurzeln in kurze Stifte schneiden. 
-        Öl in einem Wok erhitzen und Gemüse darin kurz pfannenrühren. Koriander kleinwiegen. Reis und Koriander dazugeben und alles vermischen. 
-        Reis-Gemüse-Mischung herausheben und warmstellen.
-        Nochmals Öl in den Wok geben und erhitzen. Fleisch hinzugeben und kurz pfannenrühren.
-        Fleisch und Reis-Gemüse-Mischung auf Teller geben und mit den Dipsaucen servieren. 
-        Das Gericht ist ungewürzt und erhält seinen Geschmack durch die jeweiligen Saucen.
-        """        
-        self.mapper = Mapping_handler2()
-        if "channel_mapping" in add_pars:
-            self.mapper.channel_mapping = add_pars["channel_mapping"]
-        if "measurement_mapping" in add_pars:
-            self.mapper.measurement_mapping = add_pars["measurement_mapping"]
-
-        channel_sample_rates = {channel : getattr(self._ma_backend, f"{channel}_get_sample_rate")()
-                        for channel in self._ma_backend._registered_channels.keys()}
-        measurement_sample_rates = {measurement : getattr(self._ro_backend, f"{measurement}_get_sample_rate")() \
-                        for measurement in self._ro_backend._registered_measurements.keys()}
-        
-        self.mapper.map_channels_inv(channel_sample_rates)
-        self.mapper.map_measurements_inv(measurement_sample_rates)
-        
-        decoded = Qupulse_decoder2(*experiments, channel_sample_rates = channel_sample_rates, measurement_sample_rates = measurement_sample_rates,\
-             deep_render = deep_render, **add_pars)
-
-        self.mapper.map_channels(decoded.channel_pars)
-        self.mapper.map_measurements(decoded.measurement_pars)
-        self.mapper.map_measurements(averages)
-
-        self.settings = Settings(self, decoded.channel_pars, decoded.measurement_pars, averages, **add_pars)
-        self.active_modes = active_modes
-
-        self.settings.load()
-
-    def change_averages(self, averages):
-        self.mapper.map_measurements(averages)
-        for measurement, new_avg in averages.items():
-            if not isinstance(measurement, str):
-                raise TypeError(f"{__name__}: Cannot change averages, {measurement} must be a string containing the name of the measurement whose averages you wish to change.")
-            if measurement not in self.settings.measurement_settings.keys():
-                raise ValueError(f"{__name__}: Cannot change averages, {measurement} is not an active measurement.")
-            if not isinstance(new_avg, int):
-                raise TypeError(f"{__name__}: Cannot change averages, {new_avg} must be an integer containing the number of averages you wish to set.")
-            if new_avg < 1:
-                raise ValueError(f"{__name__}: Cannot change averages, {new_avg} must be at least 1 and not negative. Sorry to ask, but are you retarded?")
-            self.settings.measurement_settings[measurement]["averages"] = new_avg
-            getattr(self._ro_backend, f"{measurement}_set_averages")(new_avg)
-
-    def _ready_hardware(self):
-        self._ro_backend.stop()
-        self._ma_backend.stop() #We do this to be ABSOLUTELY sure that the first trigger recieved also belongs to the first wavefrom
-        self._ro_backend.arm()
-        self._ma_backend.run()
-    
-    def _stop_hardware(self):
-        self._ro_backend.stop()
-        self._ma_backend.stop()
-
-    def _check_node_data(self, latest_node_data):
-        if latest_node_data.ndim != 3:
-            raise IndexError(f"{__name__}: Invalid readout dimensions. {self._ro_backend} must return arrays with 3 dimensions.")
-        if np.size(latest_node_data, axis = 2) == 0:
-            raise ValueError(f"{__name__}: The last call of {self._ro_backend}.read() returned an array with empty slices.")
-    
-    def _count_total_iterations(self):
-        self._total_iterations = 0
-        for measurement in self.settings.measurement_settings.keys():
-            self._total_iterations += self.settings.measurement_settings[measurement]["averages"]
-    
-    @staticmethod
-    def _count_recieved_iterations(latest_data):
-        iterations = 0
-        for measurement in latest_data.keys():            
-            first_node = list(latest_data[measurement].keys())[0]
-            #If latest data is empty for one measurement, skip it
-            collected_averages = len(latest_data[measurement][first_node])
-            #Count the number of iterations collected by the most recent call of read                
-            iterations += collected_averages
-        return iterations
-    
-    def _prepare_measurement(self, additional_coords = []):
-        for mode in self._mode_instances.values():
-            coords = mode.create_coordinates()
-            self.fh.update_coordinates(mode.tag, coords)
-        self._count_total_iterations()
-        self.fh.create_datasets(self.settings.measurement_settings, additional_coords)
-        self.fh.prepare_measurement(additional_coords)
-        
-    def _stream_modular(self, data_location, progress_bar): #avg_ax: (0,2) for pulse parameter mode, (0,1) for timetrace mode
-        """Zubereitungszeit: Trockenzeit 24 Stdn. | Vorbereitungszeit 10 Min. | Garzeit 15 Min.
-        Das Fleisch in kurze Streifen schneiden und einen Tag in der Sonne trocknen.
-        Reis nach Anleitung zubereiten. Danach warmstellen.
-        """
-        self._ready_hardware()
-        iterations = 0
-        while not self._ro_backend.finished():
-            old_iterations = iterations
-            latest_data = self._ro_backend.read()
-            iterations += self._count_recieved_iterations(latest_data)
-            for mode in self._mode_instances.values():
-                mode.fill_file(latest_data, data_location)
-            progress_bar.iterate(addend = iterations - old_iterations)
-        for mode in self._mode_instances.values():
-            mode.reset()
-        self._stop_hardware()
-    
-    def set_x_parameters(self, vec, coordname, set_obj, unit, dt=0):
-        """
-<<<<<<< HEAD
-        self._ready_hardware()      
-        total_sum = {}
-        iterations = 0
-        first = True
-        while not self._ro_backend.finished():
-            old_iterations = iterations
-            latest_data = self._ro_backend.read()
-            for measurement in latest_data.keys():
-                if first:                            
-                    total_sum[measurement] = {}            
-                first_node = list(latest_data[measurement].keys())[0]
-                #If latest data is empty for one measurement, skip it
-                collected_averages = len(latest_data[measurement][first_node])
-                if collected_averages== 0: continue
-                #Count the number of iterations collected by the most recent call of read                
-                iterations += collected_averages
-                self.divider[measurement] += collected_averages
-                for node in latest_data[measurement].keys():                    
-                    latest_node_data = np.array(latest_data[measurement][node])
-                    self._check_node_data(latest_node_data)
-                    #Calculate the average over all measurements (axis 0), and integrate the samples (axis 2)
-                    if first:                       
-                        total_sum[measurement][node] = np.sum(np.average(latest_node_data, axis = avg_ax), axis = 0)
-                        self._datasets["%s.%s" % (measurement, node)].append(total_sum[measurement][node] / self.divider[measurement])                        
-                    else:
-                        total_sum[measurement][node] += np.sum(np.average(latest_node_data, axis = avg_ax), axis = 0)
-                        #self.divider[measurement] += len(latest_data[measurement][first_node])
-                        self._datasets["%s.%s" % (measurement, node)].ds[data_location] =  total_sum[measurement][node] / self.divider[measurement]
-            if latest_data:
-                first = False
-            self._data_file.flush()
-            progress_bar.iterate(addend = iterations - old_iterations)
-        for measurement in self.settings.measurement_settings.keys():
-            self.divider[measurement] = 0
-        self._stop_hardware()
-
-    def _stream2D_avg(self, data_location, progress_bar):
-        self._ready_hardware()      
-        total_sum = {}
-        iterations = 0
-        first = True
-        while not self._ro_backend.finished():
-            old_iterations = iterations
-            latest_data = self._ro_backend.read()
-            for measurement in latest_data.keys():
-                if first:                            
-                    total_sum[measurement] = {}
-                first_node = list(latest_data[measurement].keys())[0]
-                collected_averages = len(latest_data[measurement][first_node])
-                #If latest data is empty for one measurement, skip it
-                if collected_averages == 0: continue
-                #Count the number of iterations collected by the most recent call of read
-                iterations += collected_averages
-                self.divider[measurement] += collected_averages
-                for node in latest_data[measurement].keys():
-                    latest_node_data = np.array(latest_data[measurement][node])
-                    self._check_node_data(latest_node_data)
-                    #Calculate the average over all measurements (axis 0), and integrate along the pulse parameter axis (axis 1).
-                    if first:
-                        total_sum[measurement][node] = np.sum(latest_node_data, axis = (0))
-                        for timetrace in total_sum[measurement][node]: # this is the difference to _stream1D. To initialize the 2D dataset, we have to pass each vector one by one.
-                            self._datasets["%s.%s" % (measurement, node)].append(timetrace)
-                    else:                        
-                        total_sum[measurement][node] += np.sum(latest_node_data, axis = (0))
-                        #Divide through the number of finished iterations, since you accumulate all the averages
-                        self._datasets["%s.%s" % (measurement, node)].ds[data_location] = total_sum[measurement][node]/ self.divider[measurement]
-            if latest_data:
-                first = False
-            self._data_file.flush()
-            progress_bar.iterate(addend = iterations - old_iterations)
-        for measurement in self.settings.measurement_settings.keys():
-            self.divider[measurement] = 0
-        self._stop_hardware()
-
-    def _create_axis(self):
-        for name, measurement in self.settings.measurement_settings.items():
-            self.update_pulse_parameters(measurement["loop_range_pp"], 
-                                        f"{measurement['loop_step_name_pp']}.{name}",
-                                        name)
-            self.update_t_parameters(measurement["loop_range_tt"], 
-                                        f"{measurement['loop_step_name_tt']}.{name}",
-                                        name)
-            self.update_iteration_parameters(np.arange(measurement["averages"] * measurement["measurement_count"]), 
-                                        f"iterations.{name}",
-                                        name)
-
-    def compile_qupulse(self, *experiments, averages, mode = "pulse_parameter", deep_render = False, **add_pars):   
-        """Währenddessen Zwiebeln und Wurzeln schälen. Zwiebeln kleinschneiden. Wurzeln in kurze Stifte schneiden. 
-        Öl in einem Wok erhitzen und Gemüse darin kurz pfannenrühren. Koriander kleinwiegen. Reis und Koriander dazugeben und alles vermischen. 
-        Reis-Gemüse-Mischung herausheben und warmstellen.
-        Nochmals Öl in den Wok geben und erhitzen. Fleisch hinzugeben und kurz pfannenrühren.
-        Fleisch und Reis-Gemüse-Mischung auf Teller geben und mit den Dipsaucen servieren. 
-        Das Gericht ist ungewürzt und erhält seinen Geschmack durch die jeweiligen Saucen.
-=======
-        Sets x-parameters for 2D and 3D scan.
-        In a 3D measurement, the x-parameters will be the "outer" sweep meaning for every x value all y values are swept and for each (x,y) value the bias is swept according to the set sweep parameters.
-
-        Parameters
-        ----------
-        vec: array_likes
-            An N-dimensional array that contains the sweep values.
-        coordname: string
-            The coordinate name to be created as data series in the .h5 file.
-        set_obj: obj
-            An callable object to execute with vec-values.
-        unit: string
-            The unit name to be used in data series in the .h5 file.
-        dt: float, optional
-            The sleep time between x-iterations.
-
-        Returns
-        -------
-        None
->>>>>>> 2de31437
-        """
-        try:
-            self._x_parameter = MeasureBase.Coordinate(coordname, unit, np.array(vec, dtype=float), set_obj, dt)
-            self._x_parameter.validate_parameters()
-        except Exception as e:
-            self._x_parameter = MeasureBase.Coordinate("x_empty")
-            raise e
-
-    def set_y_parameters(self, vec, coordname, set_obj, unit, dt=0):
-        """
-        Sets y-parameters for 2D and 3D scan.
-        In a 3D measurement, the y-parameters will be the "outer" sweep meaning for every y value all y values are swept and for each (y,y) value the bias is swept according to the set sweep parameters.
-
-        Parameters
-        ----------
-        vec: array_likes
-            An N-dimensional array that contains the sweep values.
-        coordname: string
-            The coordinate name to be created as data series in the .h5 file.
-        set_obj: obj
-            An callable object to execute with vec-values.
-        unit: string
-            The unit name to be used in data series in the .h5 file.
-        dt: float, optional
-            The sleep time between y-iterations.
-
-        Returns
-        -------
-        None
-        """
-        try:
-            self._y_parameter = MeasureBase.Coordinate(coordname, unit, np.array(vec, dtype=float), set_obj, dt)
-            self._y_parameter.validate_parameters()
-        except Exception as e:
-            self._y_parameter = MeasureBase.Coordinate("y_empty")
-            raise e
-
-    def measure1D(self):
-        self.fh.measurement_function_name = f"{__name__}: measure1D"
-        self._prepare_measurement()
-        pb = Progress_Bar(self._total_iterations)
-        try:
-            self._stream_modular((), pb)
-        finally:
-            self._ro_backend.stop()
-            self._ma_backend.stop()
-            self.fh.end_measurement()
-    
-    def measure2D(self):
-        self.fh.measurement_function_name = f"{__name__}: measure2D"
-        self._prepare_measurement([self._x_parameter])
-        pb = Progress_Bar(len(self._x_parameter.values) * self._total_iterations)
-        try:
-            for i, x_val in enumerate(self._x_parameter.values):
-                self._x_parameter.set_function(x_val)
-                qkit.flow.sleep(self._x_parameter.wait_time)
-                self._stream_modular((i,), pb)
-        finally:
-            self._ro_backend.stop()
-            self._ma_backend.stop()
-            self.fh.end_measurement()
-    
-    def measure3D(self):        
-        self.fh.measurement_function_name = f"{__name__}: measure3D"
-        self._prepare_measurement([self._x_parameter, self._y_parameter])
-        pb = Progress_Bar(len(self._x_parameter.values) * len(self._y_parameter.values) * self._total_iterations)
-        try:
-            for i, x_val in enumerate(self._x_parameter.values):
-                self._x_parameter.set_function(x_val)
-                qkit.flow.sleep(self._x_parameter.wait_time)
-                
-                for j, y_val in enumerate(self._y_parameter.values):
-                    self._y_parameter.set_function(y_val)
-                    qkit.flow.sleep(self._y_parameter.wait_time)
-                    self._stream_modular((i, j), pb)
-                
-                for dset in self.fh.datasets.keys():
-                    self.fh.next_matrix(dset)
-        finally:
-            self._ro_backend.stop()
-            self._ma_backend.stop()
-            self.fh.end_measurement()
-
-def main():
-    #import some stuff
-    import qkit
-    from datetime import date
-    qkit.cfg['run_id'] = 'Testing %s' % date.today()
-    qkit.cfg['user'] = 'Julian'
-    qkit.start()
-    import qkit.measure.samples_class as sc
-
-    import numpy as np
-    from numpy.random import rand
-    from qkit.measure.semiconductor.spin_excite import Exciting
-    from qkit.measure.semiconductor.readout_backends import RO_test_backend2, RO_test_backend
-    from qkit.measure.semiconductor.manipulation_backends import MANIP_test_backend
-    import numpy as np
-    import matplotlib.pyplot as plt
-    import logging
-    from qupulse.pulses import RepetitionPT, PointPT, ForLoopPT
-
-    #create your qupulse sequence and parameters
-    measured_pt1 = PointPT([(0, 'm'),
-                        ('t_ramp', "m/2", "linear"),
-                        ("t_ramp + t_meas", "m/2", "hold")],
-                        channel_names=('Ch1',),
-                        measurements=[('Dudu', "t_ramp", 't_meas')])#, ('Dada', "t_ramp", 't_meas / 2')])
-    measured_pt2 = PointPT([(0, 'm'),
-                        ('t_ramp', "m/2", "linear"),
-                        ("t_ramp + t_meas", "m/2", "hold")],
-                        channel_names=('RF_Z',),
-                        measurements=[('Blurps', "t_ramp", 't_meas')])
-    rep_pt1 = RepetitionPT(measured_pt1, 10)
-    for_loop_pt1 = ForLoopPT(measured_pt1, "t_ramp", ("t_start", "t_stop", "plateau_length"))
-    for_loop_pt2 = ForLoopPT(measured_pt2, "t_ramp", ("t_start", "t_stop", "antimatter_density"))
-
-
-    for_loop_pars1 = {"m" : 3, 
-                "t_ramp" : 50, 
-                "t_meas" : 2.3, 
-                "t_start" : 10, 
-                "t_stop" : 139, 
-                "plateau_length" : 1,
-                    }
-
-    for_loop_pars2 = {"m" : 3, 
-                "t_ramp" : 50, 
-                "t_meas" : 20, 
-                "t_start" : 20, 
-                "t_stop" : 85, 
-                "antimatter_density" : 1,
-                    }
-    #_= plot(for_loop_pt1, for_loop_pars1)
-    readout_correct = RO_test_backend2.RO_backend()
-    readout_correct.noise_multiplier = 0.2
-    readout_correct.testmode = "tt"
-    readout_wrong = RO_test_backend.RO_backend()
-    manipulation_correct = MANIP_test_backend.MA_test_backend()
-    excitation = Exciting(readout_correct, manipulation_correct, (for_loop_pt1, for_loop_pars1), \
-                        averages = {"Dudu": 1, "Dada": 1},\
-                        active_modes = "NoAvg",\
-                        deep_render = False,\
-                        #channel_mapping = {"Brot" : "Ch1"},\
-                        measurement_mapping = {"Dudu" : "M1", "Dada" : "M2"}
-                        )
-    print(excitation.fh)
-    print(excitation._modes)
-    #excitation.compile_qupulse((measured_pt, parameters))
-    excitation.qviewkit_singleInstance = True
-    v_source = qkit.instruments.create("bill_virtual", "virtual_voltage_source")
-
-    readout_correct.testmode = "tt"
-    excitation._load_modes
-    excitation.active_modes = "NoAvg"
-    excitation.measure1D()
-
-if __name__ == "__main__":
-    main()
-# =============================================================================
-# class Qupulse_decoder:
-#     def __init__(self, qupulse_pt, qupulse_pars):
-#         self.qupulse_pt = qupulse_pt
-#         self.qupulse_pars = qupulse_pars
-#         self.get_loop_start()
-#         self.get_loop_stop()
-#         self.get_loop_step()
-#         self.get_measurement_parameters()
-#         self.loop_range = np.arange(self.loop_start_value, self.loop_stop_value, self.loop_step_value) * 1e-9
-#         self.loop_length = len(self.loop_range)
-#         
-#     @property
-#     def qupulse_pt(self):
-#         return self._qupulse_pt
-#     @qupulse_pt.setter
-#     def qupulse_pt(self, new_pt):
-#         if not isinstance(new_pt, qupulse.pulses.loop_pulse_template.ForLoopPulseTemplate):
-#             raise TypeError("Invalid pulse template. Must be a ForLoopPulseTemplate.")
-#         self._qupulse_pt = new_pt
-#     @property
-#     def qupulse_pars(self):
-#         return self._qupulse_pars
-#     @qupulse_pars.setter
-#     def qupulse_pars(self, new_pars):
-#         if not isinstance(new_pars, dict):
-#             raise TypeError("Invalid pulse parameters. Must be a dictionary.")
-#         self._qupulse_pars = new_pars
-#         
-#     def get_loop_start(self):
-#         key = self.qupulse_pt.loop_range.start.original_expression
-#         if type(key) == str:
-#             self.loop_start_name = key
-#             self.loop_start_value = self.qupulse_pars[key]
-#         elif type(key) == int:
-#             self.loop_start_name = "for_loop_start"
-#             self.loop_start_value = key
-#         else:
-#             raise TypeError("Data type of the original qupulse Expression is unknown")
-# 
-#     def get_loop_stop(self):
-#         key = self.qupulse_pt.loop_range.stop.original_expression
-#         if type(key) == str:
-#             self.loop_stop_name = key
-#             self.loop_stop_value = self.qupulse_pars[key]
-#         elif type(key) == int:
-#             self.loop_stop_name = "for_loop_stop"
-#             self.loop_stop_value = key
-#         else:
-#             raise TypeError("Data type of the original qupulse Expression is unknown")
-#     
-#     def get_loop_step(self):
-#         key = self.qupulse_pt.loop_range.step.original_expression
-#         if type(key) == str:
-#             self.loop_step_name = key
-#             self.loop_step_value = self.qupulse_pars[key]
-#         elif type(key) == int:
-#             self.loop_step_name = "for_loop_step"
-#             self.loop_step_value = key
-#         else:
-#             raise TypeError("Data type of the original qupulse Expression is unknown")
-#     
-#     def get_measurement_parameters(self):
-#         try:
-#             averages = self.qupulse_pars["n_rep"]
-#         except KeyError:
-#             warnings.warn("No repetitions per measurement defined. Defaulting to 1000.")
-#             averages = 1000
-#         
-#         qupulse_prog = self.qupulse_pt.create_program(parameters = self.qupulse_pars)
-#         self.measurement_pars = qupulse_prog.get_measurement_windows()
-#         
-#         for measurement in self.measurement_pars.keys():
-#             if isinstance(averages, dict) and isinstance(averages[measurement], int):
-#                 self.measurement_pars[measurement] = self.measurement_pars[measurement] + (averages[measurement],)
-#             elif isinstance(averages, int):
-#                 self.measurement_pars[measurement] = self.measurement_pars[measurement] + (averages,)
-#             else:
-#                 raise TypeError("Cannot set averages. Parameter entry must be an int or a dictionary containing ints.") 
+# spin_tune.py intented for use with a voltage source and an arbitrary I-V-device or lockin
+# JF@KIT 04/2021
+
+# This program is free software; you can redistribute it and/or modify
+# it under the terms of the GNU General Public License as published by
+# the Free Software Foundation; either version 2 of the License, or
+# (at your option) any later version.
+#
+# This program is distributed in the hope that it will be useful,
+# but WITHOUT ANY WARRANTY; without even the implied warranty of
+# MERCHANTABILITY or FITNESS FOR A PARTICULAR PURPOSE.  See the
+# GNU General Public License for more details.
+#
+# You should have received a copy of the GNU General Public License
+# along with this program; if not, write to the Free Software
+# Foundation, Inc., 51 Franklin St, Fifth Floor, Boston, MA  02110-1301  USA
+
+from importlib import import_module
+from os import stat
+from matplotlib import texmanager
+import qkit
+import qkit.measure.measurement_base as mb
+from qkit.measure.measurement_base import MeasureBase
+from qkit.gui.notebook.Progress_Bar import Progress_Bar
+from qkit.measure.write_additional_files import get_instrument_settings
+from qkit.measure.semiconductor.readout_backends.RO_backend_base import RO_backend_base
+from qkit.measure.semiconductor.manipulation_backends.MA_backend_base import MA_backend_base
+from qkit.measure.semiconductor.modes.mode_base import ModeBase
+from qkit.measure.semiconductor.utils.utility_objects import Mapping_handler2
+
+import qupulse
+from qupulse._program._loop import to_waveform
+
+import numpy as np
+import warnings
+import inspect
+import collections
+import importlib.util
+from inspect import getmembers, isclass
+from pathlib import Path
+
+def makehash():
+    return collections.defaultdict(makehash)
+
+""" def keytransform(original, transform):
+    transformed = {}
+    for key, value in original.items():
+        trans_key = transform[key]
+        transformed[trans_key] = value
+        transformed[trans_key]["display_name"] = key
+    return transformed
+
+def expand_mapping(dictionary, mapping):
+        additional_mapping = {entry : entry for entry in dictionary.keys() if entry not in mapping.keys()}
+        mapping.update(additional_mapping)
+        return mapping
+        
+def invert_dict(dict):        
+        inverse_dict = {v : k for k, v in dict.items()}
+        return inverse_dict """
+
+class Qupulse_decoder2:
+    """Gebratenes Hundefleisch mit Gemüse und Reis
+    """
+    valid_pulses = np.array(inspect.getmembers(qupulse.pulses, inspect.isclass))[:, 1]
+    _for_type = qupulse.pulses.loop_pulse_template.ForLoopPulseTemplate
+    _repetition_type = qupulse._program.waveforms.RepetitionWaveform
+    _seq_type = qupulse._program.waveforms.SequenceWaveform
+    
+    def __init__(self, *experiments, channel_sample_rates, measurement_sample_rates, deep_render = False, **kwargs):
+        """Mir ist bekannt, wie Deutsche auf ein Rezept für ihr liebstes Haustier reagieren. 
+        Ich „reiche“ dieses Rezept von einem Bekannten, der als Selbstständiger in Thailand lebt, 
+        nur durch. In Deutschland sind mir rechtlich die Hände gebunden, dies selbst zuzubereiten.
+        """
+        self.experiments = experiments  
+        self.measurement_pars = {}
+        self.channel_pars = {}
+        
+        self._validate_entries()
+        
+        self._validate_measurement_sample_rates(measurement_sample_rates)
+        self.measurement_sample_rates = measurement_sample_rates
+        self._extract_measurement_pars()
+
+        self._validate_channel_sample_rates(channel_sample_rates)
+        self.channel_sample_rates = channel_sample_rates
+        self._extract_waveforms(deep_render)
+
+        self._extract_axis_pars()
+        
+    def _validate_entries(self):
+        """Das Fleisch von Hunden (und Katzen/Affen) darf laut deutschem Lebensmittelrecht a) 
+        nicht zum menschlichen Verzehr gewonnen und b) nicht in den Verkehr gebracht werden. 
+        Es darf also nicht gewerbsmässig damit gehandelt werden. Es besteht außerdem nach diesem Gesetz auch ein Einfuhrverbot. 
+        Dies schließt eine Zubereitung in Deutschland aus. China hat leider auch ein Exportverbot von Hundefleisch eingeführt, 
+        so dass man an das Fleisch nicht herankommt.
+        """
+        pt_channels = set()
+        pt_measurements = set()
+        pt_axis = set()
+        
+        for pt, pars in self.experiments:
+            #check whether the pulse template and the parameters are of the correct types.
+            if type(pt) not in self.valid_pulses:
+                raise TypeError(f"{__name__}: Cannot use {pt} as pulse template. Must be a qupulse pulse template.")
+            if not pt.identifier:
+                warnings.warn(f"{__name__}: Pulse template {pt} has no identifier. Support messages will be less clear.")
+            if type(pars) != dict:
+                raise TypeError(f"{__name__}: Cannot use {pars} as pulse template parameters. Must be a dictionary.")
+            #check whether channel and measurement definitions do not overlap.
+            for channel in pt.defined_channels:
+                if channel in pt_channels:
+                    raise ValueError(f"{__name__}: Channels of different experiments in {pt.identifier} overlap. Experiments are not allowed to share channels.")
+                pt_channels.add(channel)
+            for measurement in pt.measurement_names:
+                if measurement in pt_measurements:
+                    raise ValueError(f"{__name__}: Measurements of different experiments in {pt.identifier} overlap. Experiments are not allowed to share Measurements.")
+                pt_measurements.add(measurement)
+            #In case there are forloop pts, check whether they don't have overlapping measurement axis
+            if isinstance(pt, self._for_type):
+                a = pt.loop_range.step.original_expression
+                if isinstance(a, str) and a in pt_axis:
+                    raise ValueError(f"{__name__}: The step parameter defined in {pt.identifier} is already used in another experiment. Experiments must have different step parameter names.")
+                pt_axis.add(a)
+    
+    def _validate_channel_sample_rates(self, channel_sample_rates):
+        """Ich weiß um die Vorlieben der Deutschen für ihr liebstes Haustier.  
+        Manche Menschen reagieren schon allein bei dem Gedanken, einen Hund als Gericht zuzubereiten, 
+        sehr unfreundlich und sind fast schon hasserfüllt. Aber warum kann man Hunde nicht auch als Nahrungsmittel 
+        betrachten und in Deutschland keine Hundegerichte zubereiten? In China und Südkorea gibt es bestimmte Hunderassen, 
+        die ausschließlich zum Verzehr gezüchtet werden. Warum ist das in Deutschland nicht möglich, 
+        wie es auch bestimmte Tierrassen für die Rinder-, Kälber-, Schweine- und Geflügelzucht gibt?
+        """
+        missing_rates = ""
+        for pt, pars in self.experiments:
+            for channel in pt.defined_channels:
+                if channel not in channel_sample_rates.keys():
+                    missing_rates += f"{channel}\n"
+        if missing_rates:
+            raise ValueError(f"{__name__}: Incomplete instructions by {channel_sample_rates}. The following channels have no assigned sampling rates:\n{missing_rates}")
+    
+    def _validate_measurement_sample_rates(self, measurement_sample_rates):
+        """Ich weiß um die Vorlieben der Deutschen für ihr liebstes Haustier.  
+        Manche Menschen reagieren schon allein bei dem Gedanken, einen Hund als Gericht zuzubereiten, 
+        sehr unfreundlich und sind fast schon hasserfüllt. Aber warum kann man Hunde nicht auch als Nahrungsmittel 
+        betrachten und in Deutschland keine Hundegerichte zubereiten? In China und Südkorea gibt es bestimmte Hunderassen, 
+        die ausschließlich zum Verzehr gezüchtet werden. Warum ist das in Deutschland nicht möglich, 
+        wie es auch bestimmte Tierrassen für die Rinder-, Kälber-, Schweine- und Geflügelzucht gibt?
+        """
+        missing_rates = ""
+        for pt, pars in self.experiments:
+            for measurement in pt.measurement_names:
+                if measurement not in measurement_sample_rates.keys():
+                    missing_rates += f"{measurement}\n"
+        if missing_rates:
+            raise ValueError(f"{__name__}: Incomplete instructions by {measurement_sample_rates}. The following channels have no assigned sampling rates:\n{missing_rates}")
+    
+    def _render_channel(self, wvf, channel, sample_rate):
+        """Ich kaufe auch in einer Pferdeschlachterei Pferdebraten und Pferdesteaks, die ich zubereite, 
+        und das Fleisch ist sehr lecker. Viele Girlies, die ihre erste Reitstunde absolvieren und deren 
+        Zimmer mehrere Pferdeposter zieren, schreien dabei auf.  Die in Pferdeschlachtereien verarbeiteten
+        Tiere werden meistens im hohen Alter – wenn ihr Tod absehbar ist – von den Pferdebesitzern an Schlachtereien verkauft,
+        um mit ihnen noch etwas Geld zu verdienen. Was ist daran verwerflich oder ethisch nicht korrekt? 
+        Ich würde mir ein gleiches Verfahren oder die Zucht von bestimmten Hunderassen für Hundegerichte wünschen.
+        """
+        start_time, end_time = 0, wvf.duration
+        sample_count = (end_time - start_time) * sample_rate + 1                    
+        if not round(float(sample_count), 10).is_integer():
+            warnings.warn(f"{__name__}: Sample count {sample_count} is not an integer. Will be rounded (this changes the sample rate).")                    
+        times = np.linspace(float(start_time), float(end_time), num=int(sample_count), dtype=float)
+        times[-1] = np.nextafter(times[-1], times[-2])                    
+        
+        return wvf.get_sampled(channel = channel, sample_times = times)
+    
+    def _extract_waveforms(self, deep_render):
+        """Ich habe aufgrund meiner Einstellung, Hunde auch als Nutztier und Nahrungsmittel zu sehen, 
+        und nach dem Publizieren dieses Rezepts Morddrohungen bekommen. Manche Menschen betrachten 
+        somit Hunde nur als ihr liebstes Tier und Familienmitglied, drohen jedoch bei der Äußerung, 
+        es auch als Nahrungsmittel zu betrachten, dem jeweiligen Menschen mit Mord.
+        """
+        for pt, pars in self.experiments:
+            prog = pt.create_program(parameters = pars)
+            wvf = to_waveform(prog)
+            for channel in wvf.defined_channels:
+                self.channel_pars[channel] = {}
+                self.channel_pars[channel]["samples"] = []
+                if deep_render:
+                    if type(wvf) == self._repetition_type:
+                        samples = self._render_channel(wvf._body, channel, self.channel_sample_rates[channel])
+                        for rep in range(wvf._repetition_count):
+                            self.channel_pars[channel]["samples"].append(samples)
+                    elif type(wvf) == self._seq_type:
+                        for sub_wvf in wvf._sequenced_waveforms:
+                            self.channel_pars[channel]["samples"].append(self._render_channel(sub_wvf, channel, self.channel_sample_rates[channel]))
+                    else:
+                        raise TypeError(f"{__name__}:  Deep rendering failed. {wvf} does not contain any sub-waveforms")
+                else:
+                    self.channel_pars[channel]["samples"].append(self._render_channel(wvf, channel, self.channel_sample_rates[channel]))
+                        
+    def _extract_measurement_pars(self):
+        """Da es in Deutschland verboten ist, Hundefleisch zuzubereiten, bat ich meinen Bekannten aus Thailand um ein Rezept. 
+        Er hat mir ein Hunderezept übermittelt, das er in der „China Town“ in Bangkok erhalten hat.
+        Bangkok hat wie jede Millionenmetropole auch eine „China Town“, in der mehrheitlich Chinesen leben und dort ihre Geschäfte
+        und Restaurants betreiben. Im Süden des Mutterlands China ist es nach wie vor traditionell, Hunde zuzubereiten. 
+        Daher wird dies in den „China Towns“ auf aller Welt zum Teil auch angeboten. Auch in Vietnam oder Kambodscha steht Hundefleisch
+        auf der Speisekarte und wird gern gegessen.
+        Da man in Deutschland dieses Gericht nicht zubereiten kann – es fehlt ja die Hauptzutat, das Hundefleisch –, bleibt nur ein Urlaub in die jeweiligen Länder, in denen man solche Gericht essen kann. So schmackhaft dieses Rezept für kulinarisch aufgeschlossene Menschen auch klingt.
+        """
+        different_window_lengths = ""
+        for pt, pars in self.experiments:
+            prog = pt.create_program(parameters = pars)
+            for measurement, parameters in prog.get_measurement_windows().items():
+                measurement_durations = parameters[1]
+                if measurement_durations[measurement_durations != measurement_durations[0]].size > 0: # check whether all elements are the same
+                    different_window_lengths += f"{measurement}\n"
+                self.measurement_pars[measurement] = {}
+                self.measurement_pars[measurement]["measurement_count"] = len(measurement_durations)
+                self.measurement_pars[measurement]["measurement_duration"] = measurement_durations[0] * 1e-9
+                self.measurement_pars[measurement]["sample_count"] = np.int32(np.floor(self.measurement_pars[measurement]["measurement_duration"] *\
+                     self.measurement_sample_rates[measurement]))
+        if different_window_lengths:
+            raise ValueError (f"{__name__}: All measurement windows for one measurement have to be of the same length. \
+                              The following measurements have disparate measurement windows:\n {different_window_lengths}")
+    
+    def _get_loop_start(self, pt, pars):
+        key = pt.loop_range.start.original_expression
+        if type(key) == str:
+            loop_start_value = pars[key]
+        else:
+            loop_start_value = key
+        return loop_start_value
+
+    def _get_loop_stop(self, pt, pars):
+        key = pt.loop_range.stop.original_expression
+        if type(key) == str:
+            loop_stop_value = pars[key]
+        else:
+            loop_stop_value = key
+        return loop_stop_value
+
+    def _get_loop_step(self, pt, pars):
+        key = pt.loop_range.step.original_expression
+        if type(key) == str:
+            loop_step_name = key
+            loop_step_value = pars[key]
+        else:
+            loop_step_name = "for_loop_step%d" % self._nameless_counter
+            loop_step_value = key
+            self._nameless_counter += 1
+        return loop_step_value, loop_step_name
+
+    def _extract_axis_pars(self):
+        self._nameless_counter = 1
+        for measurement, settings in self.measurement_pars.items():
+            settings["loop_step_name_pp"] = "Default"
+            settings["loop_range_pp"] = np.linspace(0, 1, settings["measurement_count"])
+
+            settings["loop_step_name_tt"] = "measurement time"
+            t_sample = 1/self.measurement_sample_rates[measurement]
+            settings["loop_range_tt"] = np.linspace(0, t_sample * settings["sample_count"], settings["sample_count"])
+
+        for pt, pars in self.experiments:            
+            if isinstance(pt, self._for_type):
+                loop_start = self._get_loop_start(pt, pars)
+                loop_stop = self._get_loop_stop(pt, pars)
+                loop_step, loop_step_name = self._get_loop_step(pt, pars)
+                if not pt.measurement_names:
+                    warnings.warn(f"{__name__}: {pt.identifier} does not contain any measurements. Pulse parameter axis cannot be extracted automatically.")
+                for measurement in pt.measurement_names:
+                    self.measurement_pars[measurement]["loop_step_name_pp"] = loop_step_name
+                    self.measurement_pars[measurement]["loop_range_pp"] = np.arange(loop_start, loop_stop, loop_step)
+            else:
+                warnings.warn(f"{__name__}: {pt.identifier} is not a ForLoopPulseTemplate. Pulse parameter axis will be displayed with default name.")
+        
+class Settings:
+    def __init__(self, core, channel_params, measurement_params, averages, **add_pars):
+        """Das Rezept meines Bekannten war leider etwas kurz gefasst und enthielt keine Mengenangaben. 
+        Man muss – wenn man sich in einem Land befinden, in dem man dieses Gericht zubereiten darf – die Mengen der Bestandteile abschätzen.
+        Mein Bekannter hat auch keine Angaben zu der Hunderasse, von der dieses Fleisch stammt, gemacht. 
+        Ich weiß auch nicht, ob für das Rezept Filet-, Schnitzel- oder Bratenfleisch usw. verwendet wird. 
+        Da es ein Wokgericht ist, gehe ich davon aus, dass es sich um Fleisch zum Kurzbraten handelt und nicht um Schmorfleisch.
+        """
+        self.core = core
+        self._assert_measurement_averages(measurement_params, averages)
+        self.channel_settings = channel_params
+        self._validate_channel_entries()
+        self.measurement_settings = measurement_params
+        self._validate_measurement_entries()
+                
+        self._get_measurement_units()
+        self._get_measurement_nodes()
+        #self._measurement_time_to_samples()
+    
+    def _assert_measurement_averages(self, measurement_params, averages):
+        missing_averages = ""
+        for measurement, settings in measurement_params.items():
+            try:
+                settings["averages"] = averages[measurement]
+            except KeyError:
+                missing_averages += f"{measurement}\n"
+        if missing_averages:
+            raise ValueError(f"{__name__}: Incomplete instructions by {averages}. The following measurements have no assigned averages:\n{missing_averages}")
+   
+    def _validate_channel_entries(self):
+        unsupported_channels = ""
+        for channel in self.channel_settings.keys():
+            if channel not in self.core._ma_backend._registered_channels.keys():
+                unsupported_channels += f"{channel}\n"
+        if unsupported_channels:
+            raise AttributeError(f"{__name__}: Your manipulation backend does not support the following channels:\n{unsupported_channels}")
+            
+    def _validate_measurement_entries(self):
+        unsupported_measurements = ""
+        for measurement in self.measurement_settings.keys():
+            if measurement not in self.core._ro_backend._registered_measurements.keys():
+                unsupported_measurements += f"{measurement}\n"
+        if unsupported_measurements:
+            raise AttributeError(f"{__name__}: Your readout backend does not support the following measurements:\n{unsupported_measurements}")
+    
+    def _get_measurement_units(self):
+        for measurement, settings in self.measurement_settings.items():
+            settings["unit"] = self.core._ro_backend._registered_measurements[measurement]["unit"]
+    
+    def _get_measurement_nodes(self):
+        for measurement, settings in self.measurement_settings.items():
+            settings["data_nodes"] = self.core._ro_backend._registered_measurements[measurement]["data_nodes"]
+    
+    def load(self):
+        for measurement in self.core._ro_backend._registered_measurements:
+            getattr(self.core._ro_backend, f"{measurement}_deactivate")()
+        for measurement, settings in self.measurement_settings.items():
+            getattr(self.core._ro_backend, f"{measurement}_set_measurement_count")(settings["measurement_count"])
+            getattr(self.core._ro_backend, f"{measurement}_set_sample_count")(settings["sample_count"])
+            getattr(self.core._ro_backend, f"{measurement}_set_averages")(settings["averages"])
+            getattr(self.core._ro_backend, f"{measurement}_activate")()
+            
+        self.core._ma_backend.load_waveform(self.channel_settings)
+
+class FileHandler:
+    def __init__(self) -> None:
+        self.mb = mb.MeasureBase()
+        
+        self.report_static_voltages = True
+        self.open_qviewkit = True
+
+        self.par_search_placeholder = "$$"
+        self.par_search_string = "gate$$_out"
+        self.measurement_function_name = "default"
+        
+        self.multiplexer_coords = makehash()
+        self.datasets = {}
+    
+    @property
+    def report_static_voltages(self):
+        return self._report_static_voltages
+    
+    @report_static_voltages.setter
+    def report_static_voltages(self, yesno):
+        if not isinstance(yesno, bool):
+            raise TypeError(f"{__name__}: Cannot use {yesno} as report_static_voltages. Must be a boolean value.")
+        self._report_static_voltages = yesno
+    
+    @property
+    def par_search_placeholder(self):
+        return self._par_search_placeholder
+    
+    @par_search_placeholder.setter
+    def par_search_placeholder(self, new_str):
+        if not isinstance(new_str, str):
+            raise TypeError(f"{__name__}: {new_str} is not a valid search string placeholder. Must be a string")
+        self._par_search_placeholder = new_str
+    
+    @property
+    def par_search_string(self):
+        return self._par_search_string
+    
+    @par_search_string.setter
+    def par_search_string(self, new_str):
+        if not isinstance(new_str, str):
+            raise TypeError(f"{__name__}: {new_str} is not a valid parameter search string. Must be a string")
+        if self.par_search_placeholder not in new_str:
+            raise ValueError(f"{__name__}: {new_str} is not a valid parameter search string. It does not contain the placeholder {self.par_search_placeholder}.")
+        self._par_search_string = new_str
+        self._display_pars = {self.par_search_string.replace(self.par_search_placeholder, str(i)) for i in range(1000)}
+
+    @property
+    def measurement_function_name(self):
+        return self.mb._measurement_object.measurement_func
+
+    @measurement_function_name.setter
+    def measurement_function_name(self, new_name):
+        if not isinstance(new_name, str):
+            raise TypeError(f"{__name__}: Cannot use {new_name} as measurement_function_name. Must be a string.")
+        self.mb._measurement_object.measurement_func = new_name
+
+    def _update_coordinate(self, tag, vec, coordname, measurement, unit = "s"):        
+        new_t_parameter = self.mb.Coordinate(coordname,
+                                            unit = unit,
+                                            values = np.array(vec, dtype=float),
+                                            set_function = lambda x : True,
+                                            wait_time = 0)
+        new_t_parameter.validate_parameters()
+        self.multiplexer_coords[tag][measurement] = new_t_parameter
+    
+    def update_coordinates(self, tag, coord_instructions):
+        for measurement_name, instructions in coord_instructions.items():
+            translated_coords = []
+            for coord_instruction in instructions:
+                coord = self.mb.Coordinate(coord_instruction["coordname"],
+                coord_instruction["unit"],
+                coord_instruction["values"]
+                )
+                translated_coords.append(coord)
+            self.multiplexer_coords[tag][measurement_name] = translated_coords
+    
+    def create_datasets(self, measurement_settings, additional_coords):
+        for measurement_name, measurement in measurement_settings.items():
+            for node in measurement["data_nodes"]:
+                for tag in self.multiplexer_coords.keys():
+                    self.add_dset(f"{tag}:{measurement_name}.{node}",
+                    additional_coords + self.multiplexer_coords[tag][measurement_name],
+                    measurement["unit"])
+
+    def reset(self):
+        self.datasets = {}
+        self.multiplexer_coords = makehash()
+
+    def add_dset(self, set_name, coords, unit):
+        """Zutaten:
+        Hundefleisch
+        Junge Zwiebeln
+        Wurzeln
+        Chinesischer Duftreis
+        frischer Koriander
+        Sesamöl
+        Chilisauce
+        Essig mit Chili
+        Sojasauce
+        Austernsauce
+        Fischsauce
+        """
+        self.datasets[set_name] = self.mb.Data(name = set_name, coords = coords, unit = unit, 
+                            save_timestamp = False)
+   
+    def _filter_parameter(self, parameter):
+        preamble, postamble = self.par_search_string.split(self.par_search_placeholder)
+        if parameter.startswith(preamble) and parameter.endswith(postamble):
+            parameter = parameter.replace(preamble, "")
+            parameter = parameter.replace(postamble, "")
+        return parameter.isdigit()                
+
+    def _initialize_file_matrix(self, name, dimensions):
+            if len(dimensions) > 3:
+                raise ValueError(f"{__name__}: Invalid dataset dimensions for {name}. Dataset dimensions are limited to three by qkit.")
+            self.mb._datasets[name].append(np.full(dimensions[0], np.nan))
+            self.mb._datasets[name].ds.resize(dimensions)
+
+    def prepare_measurement(self, coords):
+        """Das Fleisch in der Sonne zu trocknen ist in unseren Breiten schwierig. 
+        Das geht nur in heißen Sommermonaten wie Juli oder August, wenn man das Fleisch ausgebreitet auf einer Platte – 
+        mit Frischhaltefolie oder einem größeren Deckel abgedeckt – in der Sonne trocknen kann. In Thailand ist das sicherlich sehr viel einfacher. 
+        Alternativ bietet es sich an, das kleingeschnittene Fleisch abgedeckt einen Tag an einem kühlen Ort zu trocknen. 
+        Das Fleisch ist nach einem Tag noch nicht verdorben.
+        """
+        dsets = [dset for dset in self.datasets.values()]
+        self.mb._prepare_measurement_file(dsets, coords)
+        for dset in dsets:
+            dim0 = tuple(len(coordinate.values) for coordinate in dset.coordinates)
+            self._initialize_file_matrix(dset.name, dim0)
+        
+        if self.report_static_voltages:
+            self._static_voltages = self.mb._data_file.add_textlist("static_voltages")
+            _instr_settings_dict = get_instrument_settings(self.mb._data_file.get_filepath())
+
+            active_gates = {}
+            
+            for parameters in _instr_settings_dict.values():
+                for (key, value) in parameters.items():
+                    if self._filter_parameter(key) and abs(value) > 0.0004:
+                        active_gates.update({key:value})
+            self._static_voltages.append(active_gates)
+        if self.open_qviewkit:
+            self.mb._open_qviewkit()
+    
+    def write_to_file(self, set_name, value, data_location):
+        if value.size != 0:            
+            self.mb._datasets[set_name].ds[data_location] = value
+            self.mb._data_file.flush()
+        else:
+            pass 
+    
+    def next_matrix(self, dset_name):
+        self.mb._datasets[dset_name].next_matrix()
+
+    def end_measurement(self):
+        self.mb._end_measurement()
+
+class Exciting():
+    """
+    A class containing measurement routines for spin qubit tuning.
+    
+    Parents
+    -------
+    Measurement_base
+    
+    Attributes
+    ----------
+    reverse2D : bool
+        Zig-zag sweeping during 2D Measurements
+    
+    report_static_voltages: bool
+        Create an extra entry in the .h5 file which reports the active (non-zero) gate voltages
+    
+    measurand : dict
+        Contains the name and the unit of the measurand
+    
+    Methods
+    -------
+    set_z_parameters(self, vec, coordname, set_obj, unit, dt=None): 
+        sets the z-axis for 3D Measurements.
+    
+    set_get_value_func(self, get_func, *args, **kwargs):
+        Sets the measurement function.
+    
+    measure1D() :
+        Starts a 1D measurement
+    
+    measure2D() :
+        Starts a 2D measurement
+        
+    measure3D() :
+        Starts a 3D measurement
+    """
+    def __init__(self, readout_backend, manipulation_backend,
+                 *experiments, averages, mode = "PulseParameter", deep_render = False, exp_name = "", sample = None, **add_pars):
+        """
+        Parameters
+        ----------
+        exp_name : str, optional
+            Name of the current experiment
+        sample : qkit.measure.samples_class.Sample, optional
+            Sample used in the current experiment
+        
+        """
+        
+        self._validate_RO_backend(readout_backend)
+        self._ro_backend = readout_backend
+        self._validate_MA_backend(manipulation_backend)
+        self._ma_backend = manipulation_backend
+        self.mode_path = Path(__file__).parent / "modes"
+        self._load_modes()
+
+        self.report_static_voltages = True
+        self.par_search_placeholder = "$$"
+        self.par_search_string = "gate$$_out"
+
+        self._x_parameter = MeasureBase.Coordinate("x_empty")
+        self._y_parameter = MeasureBase.Coordinate("y_empty")
+
+        #Here there be testing stuff:
+        self.fh = FileHandler()        
+        self.compile(*experiments, averages = averages, mode = mode, deep_render = deep_render, **add_pars)        
+   
+    @property
+    def active_modes(self):
+        return self._active_modes
+    
+    @active_modes.setter
+    def active_modes(self, new_modes):
+        if isinstance(new_modes, str):
+            new_modes = (new_modes,)        
+        try:
+            missing_modes = ""
+            for mode in new_modes:
+                if mode not in self._modes.keys():
+                    missing_modes += f"{mode}\n"
+            if missing_modes:
+                raise ValueError(f"{__name__}: The following modes are not known by spin_excite: {missing_modes}")
+        except TypeError as te:
+            raise TypeError(f"{__name__}: Cannot use {new_modes} as active_modes, {te}")
+              
+        self.fh.reset()
+        self._mode_instances = {}
+        for mode in new_modes:
+            self._mode_instances[mode] = self._modes[mode](self.fh, self.settings.measurement_settings)
+
+        self._active_modes = new_modes
+
+    @property
+    def mode_path(self):
+        return self._mode_path
+    
+    @mode_path.setter
+    def mode_path(self, new_path):
+        try:
+            self._mode_path = Path(new_path)
+        except TypeError as te:
+            raise TypeError(f"{__name__}: Cannot use {new_path} as mode_path, {te}.")
+        self._mode_path = new_path
+    
+    @staticmethod
+    def _load_module_from_filepath(module_name, fname):
+        module_spec = importlib.util.spec_from_file_location(module_name, fname)
+        module = importlib.util.module_from_spec(module_spec)  # type: ignore
+        module_spec.loader.exec_module(
+            module
+        )
+        return module
+
+    def _load_modes(self):        
+        self._modes = {}
+        for element in self.mode_path.iterdir():
+            if element.suffix == ".py":
+                module = self._load_module_from_filepath(str(element.stem), str(element))
+                for name, obj in getmembers(module):
+                    if isclass(obj):
+                        if ModeBase in obj.__bases__:                       
+                            self._modes[name] = obj
+        
+        self._mode_instances = {}
+    
+    def _validate_RO_backend(self, RO_backend):
+        if not issubclass(RO_backend.__class__, RO_backend_base):
+            raise TypeError(f"{__name__}: Cannot set {RO_backend} as readout backend. The backend must be a subclass of RO_backend_base")
+            
+    def _validate_MA_backend(self, MA_backend):
+        if not issubclass(MA_backend.__class__, MA_backend_base):
+            raise TypeError(f"{__name__}: Cannot set {MA_backend} as manipulation backend. The backend must be a subclass of MA_backend_base")
+    
+    def compile(self, *experiments, averages, active_modes = "PulseParameter", deep_render = False, **add_pars):   
+        """Währenddessen Zwiebeln und Wurzeln schälen. Zwiebeln kleinschneiden. Wurzeln in kurze Stifte schneiden. 
+        Öl in einem Wok erhitzen und Gemüse darin kurz pfannenrühren. Koriander kleinwiegen. Reis und Koriander dazugeben und alles vermischen. 
+        Reis-Gemüse-Mischung herausheben und warmstellen.
+        Nochmals Öl in den Wok geben und erhitzen. Fleisch hinzugeben und kurz pfannenrühren.
+        Fleisch und Reis-Gemüse-Mischung auf Teller geben und mit den Dipsaucen servieren. 
+        Das Gericht ist ungewürzt und erhält seinen Geschmack durch die jeweiligen Saucen.
+        """        
+        self.mapper = Mapping_handler2()
+        if "channel_mapping" in add_pars:
+            self.mapper.channel_mapping = add_pars["channel_mapping"]
+        if "measurement_mapping" in add_pars:
+            self.mapper.measurement_mapping = add_pars["measurement_mapping"]
+
+        channel_sample_rates = {channel : getattr(self._ma_backend, f"{channel}_get_sample_rate")()
+                        for channel in self._ma_backend._registered_channels.keys()}
+        measurement_sample_rates = {measurement : getattr(self._ro_backend, f"{measurement}_get_sample_rate")() \
+                        for measurement in self._ro_backend._registered_measurements.keys()}
+        
+        self.mapper.map_channels_inv(channel_sample_rates)
+        self.mapper.map_measurements_inv(measurement_sample_rates)
+        
+        decoded = Qupulse_decoder2(*experiments, channel_sample_rates = channel_sample_rates, measurement_sample_rates = measurement_sample_rates,\
+             deep_render = deep_render, **add_pars)
+
+        self.mapper.map_channels(decoded.channel_pars)
+        self.mapper.map_measurements(decoded.measurement_pars)
+        self.mapper.map_measurements(averages)
+
+        self.settings = Settings(self, decoded.channel_pars, decoded.measurement_pars, averages, **add_pars)
+        self.active_modes = active_modes
+
+        self.settings.load()
+
+    def change_averages(self, averages):
+        self.mapper.map_measurements(averages)
+        for measurement, new_avg in averages.items():
+            if not isinstance(measurement, str):
+                raise TypeError(f"{__name__}: Cannot change averages, {measurement} must be a string containing the name of the measurement whose averages you wish to change.")
+            if measurement not in self.settings.measurement_settings.keys():
+                raise ValueError(f"{__name__}: Cannot change averages, {measurement} is not an active measurement.")
+            if not isinstance(new_avg, int):
+                raise TypeError(f"{__name__}: Cannot change averages, {new_avg} must be an integer containing the number of averages you wish to set.")
+            if new_avg < 1:
+                raise ValueError(f"{__name__}: Cannot change averages, {new_avg} must be at least 1 and not negative. Sorry to ask, but are you retarded?")
+            self.settings.measurement_settings[measurement]["averages"] = new_avg
+            getattr(self._ro_backend, f"{measurement}_set_averages")(new_avg)
+
+    def _ready_hardware(self):
+        self._ro_backend.stop()
+        self._ma_backend.stop() #We do this to be ABSOLUTELY sure that the first trigger recieved also belongs to the first wavefrom
+        self._ro_backend.arm()
+        self._ma_backend.run()
+    
+    def _stop_hardware(self):
+        self._ro_backend.stop()
+        self._ma_backend.stop()
+
+    def _check_node_data(self, latest_node_data):
+        if latest_node_data.ndim != 3:
+            raise IndexError(f"{__name__}: Invalid readout dimensions. {self._ro_backend} must return arrays with 3 dimensions.")
+        if np.size(latest_node_data, axis = 2) == 0:
+            raise ValueError(f"{__name__}: The last call of {self._ro_backend}.read() returned an array with empty slices.")
+    
+    def _count_total_iterations(self):
+        self._total_iterations = 0
+        for measurement in self.settings.measurement_settings.keys():
+            self._total_iterations += self.settings.measurement_settings[measurement]["averages"]
+    
+    @staticmethod
+    def _count_recieved_iterations(latest_data):
+        iterations = 0
+        for measurement in latest_data.keys():            
+            first_node = list(latest_data[measurement].keys())[0]
+            #If latest data is empty for one measurement, skip it
+            collected_averages = len(latest_data[measurement][first_node])
+            #Count the number of iterations collected by the most recent call of read                
+            iterations += collected_averages
+        return iterations
+    
+    def _prepare_measurement(self, additional_coords = []):
+        for mode in self._mode_instances.values():
+            coords = mode.create_coordinates()
+            self.fh.update_coordinates(mode.tag, coords)
+        self._count_total_iterations()
+        self.fh.create_datasets(self.settings.measurement_settings, additional_coords)
+        self.fh.prepare_measurement(additional_coords)
+        
+    def _stream_modular(self, data_location, progress_bar): #avg_ax: (0,2) for pulse parameter mode, (0,1) for timetrace mode
+        """Zubereitungszeit: Trockenzeit 24 Stdn. | Vorbereitungszeit 10 Min. | Garzeit 15 Min.
+        Das Fleisch in kurze Streifen schneiden und einen Tag in der Sonne trocknen.
+        Reis nach Anleitung zubereiten. Danach warmstellen.
+        """
+        self._ready_hardware()
+        iterations = 0
+        while not self._ro_backend.finished():
+            old_iterations = iterations
+            latest_data = self._ro_backend.read()
+            iterations += self._count_recieved_iterations(latest_data)
+            for mode in self._mode_instances.values():
+                mode.fill_file(latest_data, data_location)
+            progress_bar.iterate(addend = iterations - old_iterations)
+        for mode in self._mode_instances.values():
+            mode.reset()
+        self._stop_hardware()
+    
+    def set_x_parameters(self, vec, coordname, set_obj, unit, dt=0):
+        """
+        Sets x-parameters for 2D and 3D scan.
+        In a 3D measurement, the x-parameters will be the "outer" sweep meaning for every x value all y values are swept and for each (x,y) value the bias is swept according to the set sweep parameters.
+
+        Parameters
+        ----------
+        vec: array_likes
+            An N-dimensional array that contains the sweep values.
+        coordname: string
+            The coordinate name to be created as data series in the .h5 file.
+        set_obj: obj
+            An callable object to execute with vec-values.
+        unit: string
+            The unit name to be used in data series in the .h5 file.
+        dt: float, optional
+            The sleep time between x-iterations.
+
+        Returns
+        -------
+        None
+        """
+        try:
+            self._x_parameter = MeasureBase.Coordinate(coordname, unit, np.array(vec, dtype=float), set_obj, dt)
+            self._x_parameter.validate_parameters()
+        except Exception as e:
+            self._x_parameter = MeasureBase.Coordinate("x_empty")
+            raise e
+
+    def set_y_parameters(self, vec, coordname, set_obj, unit, dt=0):
+        """
+        Sets y-parameters for 2D and 3D scan.
+        In a 3D measurement, the y-parameters will be the "outer" sweep meaning for every y value all y values are swept and for each (y,y) value the bias is swept according to the set sweep parameters.
+
+        Parameters
+        ----------
+        vec: array_likes
+            An N-dimensional array that contains the sweep values.
+        coordname: string
+            The coordinate name to be created as data series in the .h5 file.
+        set_obj: obj
+            An callable object to execute with vec-values.
+        unit: string
+            The unit name to be used in data series in the .h5 file.
+        dt: float, optional
+            The sleep time between y-iterations.
+
+        Returns
+        -------
+        None
+        """
+        try:
+            self._y_parameter = MeasureBase.Coordinate(coordname, unit, np.array(vec, dtype=float), set_obj, dt)
+            self._y_parameter.validate_parameters()
+        except Exception as e:
+            self._y_parameter = MeasureBase.Coordinate("y_empty")
+            raise e
+
+    def measure1D(self):
+        self.fh.measurement_function_name = f"{__name__}: measure1D"
+        self._prepare_measurement()
+        pb = Progress_Bar(self._total_iterations)
+        try:
+            self._stream_modular((), pb)
+        finally:
+            self._ro_backend.stop()
+            self._ma_backend.stop()
+            self.fh.end_measurement()
+    
+    def measure2D(self):
+        self.fh.measurement_function_name = f"{__name__}: measure2D"
+        self._prepare_measurement([self._x_parameter])
+        pb = Progress_Bar(len(self._x_parameter.values) * self._total_iterations)
+        try:
+            for i, x_val in enumerate(self._x_parameter.values):
+                self._x_parameter.set_function(x_val)
+                qkit.flow.sleep(self._x_parameter.wait_time)
+                self._stream_modular((i,), pb)
+        finally:
+            self._ro_backend.stop()
+            self._ma_backend.stop()
+            self.fh.end_measurement()
+    
+    def measure3D(self):        
+        self.fh.measurement_function_name = f"{__name__}: measure3D"
+        self._prepare_measurement([self._x_parameter, self._y_parameter])
+        pb = Progress_Bar(len(self._x_parameter.values) * len(self._y_parameter.values) * self._total_iterations)
+        try:
+            for i, x_val in enumerate(self._x_parameter.values):
+                self._x_parameter.set_function(x_val)
+                qkit.flow.sleep(self._x_parameter.wait_time)
+                
+                for j, y_val in enumerate(self._y_parameter.values):
+                    self._y_parameter.set_function(y_val)
+                    qkit.flow.sleep(self._y_parameter.wait_time)
+                    self._stream_modular((i, j), pb)
+                
+                for dset in self.fh.datasets.keys():
+                    self.fh.next_matrix(dset)
+        finally:
+            self._ro_backend.stop()
+            self._ma_backend.stop()
+            self.fh.end_measurement()
+
+def main():
+    #import some stuff
+    import qkit
+    from datetime import date
+    qkit.cfg['run_id'] = 'Testing %s' % date.today()
+    qkit.cfg['user'] = 'Julian'
+    qkit.start()
+    import qkit.measure.samples_class as sc
+
+    import numpy as np
+    from numpy.random import rand
+    from qkit.measure.semiconductor.spin_excite import Exciting
+    from qkit.measure.semiconductor.readout_backends import RO_test_backend2, RO_test_backend
+    from qkit.measure.semiconductor.manipulation_backends import MANIP_test_backend
+    import numpy as np
+    import matplotlib.pyplot as plt
+    import logging
+    from qupulse.pulses import RepetitionPT, PointPT, ForLoopPT
+
+    #create your qupulse sequence and parameters
+    measured_pt1 = PointPT([(0, 'm'),
+                        ('t_ramp', "m/2", "linear"),
+                        ("t_ramp + t_meas", "m/2", "hold")],
+                        channel_names=('Ch1',),
+                        measurements=[('Dudu', "t_ramp", 't_meas')])#, ('Dada', "t_ramp", 't_meas / 2')])
+    measured_pt2 = PointPT([(0, 'm'),
+                        ('t_ramp', "m/2", "linear"),
+                        ("t_ramp + t_meas", "m/2", "hold")],
+                        channel_names=('RF_Z',),
+                        measurements=[('Blurps', "t_ramp", 't_meas')])
+    rep_pt1 = RepetitionPT(measured_pt1, 10)
+    for_loop_pt1 = ForLoopPT(measured_pt1, "t_ramp", ("t_start", "t_stop", "plateau_length"))
+    for_loop_pt2 = ForLoopPT(measured_pt2, "t_ramp", ("t_start", "t_stop", "antimatter_density"))
+
+
+    for_loop_pars1 = {"m" : 3, 
+                "t_ramp" : 50, 
+                "t_meas" : 2.3, 
+                "t_start" : 10, 
+                "t_stop" : 139, 
+                "plateau_length" : 1,
+                    }
+
+    for_loop_pars2 = {"m" : 3, 
+                "t_ramp" : 50, 
+                "t_meas" : 20, 
+                "t_start" : 20, 
+                "t_stop" : 85, 
+                "antimatter_density" : 1,
+                    }
+    #_= plot(for_loop_pt1, for_loop_pars1)
+    readout_correct = RO_test_backend2.RO_backend()
+    readout_correct.noise_multiplier = 0.2
+    readout_correct.testmode = "tt"
+    readout_wrong = RO_test_backend.RO_backend()
+    manipulation_correct = MANIP_test_backend.MA_test_backend()
+    excitation = Exciting(readout_correct, manipulation_correct, (for_loop_pt1, for_loop_pars1), \
+                        averages = {"Dudu": 1, "Dada": 1},\
+                        active_modes = "NoAvg",\
+                        deep_render = False,\
+                        #channel_mapping = {"Brot" : "Ch1"},\
+                        measurement_mapping = {"Dudu" : "M1", "Dada" : "M2"}
+                        )
+    print(excitation.fh)
+    print(excitation._modes)
+    #excitation.compile_qupulse((measured_pt, parameters))
+    excitation.qviewkit_singleInstance = True
+    v_source = qkit.instruments.create("bill_virtual", "virtual_voltage_source")
+
+    readout_correct.testmode = "tt"
+    excitation._load_modes
+    excitation.active_modes = "NoAvg"
+    excitation.measure1D()
+
+if __name__ == "__main__":
+    main()
+# =============================================================================
+# class Qupulse_decoder:
+#     def __init__(self, qupulse_pt, qupulse_pars):
+#         self.qupulse_pt = qupulse_pt
+#         self.qupulse_pars = qupulse_pars
+#         self.get_loop_start()
+#         self.get_loop_stop()
+#         self.get_loop_step()
+#         self.get_measurement_parameters()
+#         self.loop_range = np.arange(self.loop_start_value, self.loop_stop_value, self.loop_step_value) * 1e-9
+#         self.loop_length = len(self.loop_range)
+#         
+#     @property
+#     def qupulse_pt(self):
+#         return self._qupulse_pt
+#     @qupulse_pt.setter
+#     def qupulse_pt(self, new_pt):
+#         if not isinstance(new_pt, qupulse.pulses.loop_pulse_template.ForLoopPulseTemplate):
+#             raise TypeError("Invalid pulse template. Must be a ForLoopPulseTemplate.")
+#         self._qupulse_pt = new_pt
+#     @property
+#     def qupulse_pars(self):
+#         return self._qupulse_pars
+#     @qupulse_pars.setter
+#     def qupulse_pars(self, new_pars):
+#         if not isinstance(new_pars, dict):
+#             raise TypeError("Invalid pulse parameters. Must be a dictionary.")
+#         self._qupulse_pars = new_pars
+#         
+#     def get_loop_start(self):
+#         key = self.qupulse_pt.loop_range.start.original_expression
+#         if type(key) == str:
+#             self.loop_start_name = key
+#             self.loop_start_value = self.qupulse_pars[key]
+#         elif type(key) == int:
+#             self.loop_start_name = "for_loop_start"
+#             self.loop_start_value = key
+#         else:
+#             raise TypeError("Data type of the original qupulse Expression is unknown")
+# 
+#     def get_loop_stop(self):
+#         key = self.qupulse_pt.loop_range.stop.original_expression
+#         if type(key) == str:
+#             self.loop_stop_name = key
+#             self.loop_stop_value = self.qupulse_pars[key]
+#         elif type(key) == int:
+#             self.loop_stop_name = "for_loop_stop"
+#             self.loop_stop_value = key
+#         else:
+#             raise TypeError("Data type of the original qupulse Expression is unknown")
+#     
+#     def get_loop_step(self):
+#         key = self.qupulse_pt.loop_range.step.original_expression
+#         if type(key) == str:
+#             self.loop_step_name = key
+#             self.loop_step_value = self.qupulse_pars[key]
+#         elif type(key) == int:
+#             self.loop_step_name = "for_loop_step"
+#             self.loop_step_value = key
+#         else:
+#             raise TypeError("Data type of the original qupulse Expression is unknown")
+#     
+#     def get_measurement_parameters(self):
+#         try:
+#             averages = self.qupulse_pars["n_rep"]
+#         except KeyError:
+#             warnings.warn("No repetitions per measurement defined. Defaulting to 1000.")
+#             averages = 1000
+#         
+#         qupulse_prog = self.qupulse_pt.create_program(parameters = self.qupulse_pars)
+#         self.measurement_pars = qupulse_prog.get_measurement_windows()
+#         
+#         for measurement in self.measurement_pars.keys():
+#             if isinstance(averages, dict) and isinstance(averages[measurement], int):
+#                 self.measurement_pars[measurement] = self.measurement_pars[measurement] + (averages[measurement],)
+#             elif isinstance(averages, int):
+#                 self.measurement_pars[measurement] = self.measurement_pars[measurement] + (averages,)
+#             else:
+#                 raise TypeError("Cannot set averages. Parameter entry must be an int or a dictionary containing ints.") 
 # =============================================================================