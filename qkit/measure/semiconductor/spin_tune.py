--- conflicted
+++ resolved
@@ -1,232 +1,228 @@
-# spin_tune.py intented for use with a voltage source and an arbitrary I-V-device or lockin
-# JF@KIT 04/2021
-
-# This program is free software; you can redistribute it and/or modify
-# it under the terms of the GNU General Public License as published by
-# the Free Software Foundation; either version 2 of the License, or
-# (at your option) any later version.
-#
-# This program is distributed in the hope that it will be useful,
-# but WITHOUT ANY WARRANTY; without even the implied warranty of
-# MERCHANTABILITY or FITNESS FOR A PARTICULAR PURPOSE.  See the
-# GNU General Public License for more details.
-#
-# You should have received a copy of the GNU General Public License
-# along with this program; if not, write to the Free Software
-# Foundation, Inc., 51 Franklin St, Fifth Floor, Boston, MA  02110-1301  USA
-
-import qkit
-import qkit.measure.measurement_base as mb
-from qkit.gui.notebook.Progress_Bar import Progress_Bar
-from qkit.measure.write_additional_files import get_instrument_settings
-
-import numpy as np
-import logging
-
-<<<<<<< HEAD
-from numpy.random import rand
-
-class tuning(mb.MeasureBase):
-=======
-class Tuning(mb.MeasureBase):
->>>>>>> 5b17122b
-    def __init__(self, exp_name = "", sample = None):
-        mb.MeasureBase.__init__(self, sample)
-        
-        self._z_parameter = None
-        
-        self._get_value_func = None
-        self._get_tracedata_func = None
-        self.reverse2D = True
-        self.report_static_votlages = True
-        
-        self.gate_lib = {}
-        self.measurand = {"name" : "current", "unit" : "A"}
-        
-    
-    def set_z_parameters(self, vec, coordname, set_obj, unit, dt=None): 
-        try:
-            self._z_parameter = self.Coordinate(coordname, unit, np.array(vec, dtype=float), set_obj, dt)
-            self._z_parameter.validate_parameters()
-        except Exception as e:
-            self._z_parameter = None
-            raise e
-        
-        
-    def add_gates(self, gate_dict):
-        if type(gate_dict) is not dict:
-            raise TypeError("%s: Cannot append %s to the gate library. Dict needed." % (__name__, gate_dict))
-        for gate_name, set_func in gate_dict.items():
-            if type(gate_name) is not str:
-                raise TypeError("%s: Cannot append %s to the gate library. Dict keys must be strings." % (__name__, gate_dict))
-            if  not callable(set_func):
-                raise TypeError("%s: Cannot append %s to the gate library. Dict values must be functions." % (__name__, gate_dict))
-        self.gate_lib.update(gate_dict)
-    
-    def reset_gates(self):
-        logging.warning("Gate library was reset and is empty.")
-        self.gate_lib = {}
-    
-    def set_x_gate(self, gate, vrange, mV = False):
-        if gate not in self.gate_lib.keys():
-            raise KeyError("%s: Cannot set %s as x_gate.. It could not be found in the gate library." % (__name__, gate))
-        if mV:
-            vrange = vrange / 1000
-       
-        try:
-            self._x_parameter = self.Coordinate(gate, "V", np.array(vrange, dtype=float), self.gate_lib[gate], 0)
-            self._x_parameter.validate_parameters()
-        except Exception as e:
-            self._x_parameter = None
-            raise e
-            
-    def set_y_gate(self, gate, vrange, mV = False):
-        if gate not in self.gate_lib.keys():
-            raise KeyError("%s: Cannot set %s as y_gate. It could not be found in the gate library." % (__name__, gate))
-        if mV:
-            vrange = vrange / 1000
-        
-        try:
-            self._y_parameter = self.Coordinate(gate, "V", np.array(vrange, dtype=float), self.gate_lib[gate], 0)
-            self._y_parameter.validate_parameters()
-        except Exception as e:
-            self._y_parameter = None
-            raise e
-            
-    def set_z_gate(self, gate, vrange, mV = False):
-        if gate not in self.gate_lib.keys():
-            raise KeyError("%s: Cannot set %s as z_gate. It could not be found in the gate library." % (__name__, gate))
-        if mV:
-            vrange = vrange / 1000
-       
-        try:
-            self._z_parameter = self.Coordinate(gate, "V", np.array(vrange, dtype=float), self.gate_lib[gate], 0)
-            self._z_parameter.validate_parameters()
-        except Exception as e:
-            self._z_parameter = None
-            raise e
-            
-    def set_get_value_func(self, get_func, *args, **kwargs):
-        if not callable(get_func):
-            raise TypeError("%s: Cannot set %s as get_value_func. Callable object needed." % (__name__, get_func))
-        self._get_value_func = lambda: get_func(*args, **kwargs)
-        self._get_tracedata_func = None
-        
-    def set_get_tracedata_func(self, get_func, *args, **kwargs):
-        if not callable(get_func):
-            raise TypeError("%s: Cannot set %s as get_tracedata_func. Callable object needed." % (__name__, get_func))
-        self._get_tracedata_func = lambda: get_func(*args, **kwargs)
-        self._get_value_func = None
-    
-    def _prepare_measurement_file(self, data, coords=()):
-        mb.MeasureBase._prepare_measurement_file(self, data, coords=())
-        
-        if self.report_static_voltages:
-            self._static_voltages = self._data_file.add_textlist("static_voltages")
-            _instr_settings_dict = get_instrument_settings(self._data_file.get_filepath())
-           
-            string1 = "gate"
-            string2 = "_output_voltage_in_V"
-            active_gates = {}
-            
-            for parameters in _instr_settings_dict.values():
-                for (key, value) in parameters.items():
-                    if string1 in key and string2 in key and abs(value) > 0.0004:
-                        active_gates.update({key:value})
-            self._static_voltages.append(active_gates)
-        
-        
-    #testfuncs to be removed later
-    def _my_gauss(self, x_val, y_val, z_val = 0):
-        
-        def gauss(x, mu, sigma):
-            return np.exp(-(x - mu)**2 / (2 * sigma **2)) / (sigma * np.sqrt(2 * np.pi))
-        
-        mu_x = 2 - z_val/10
-        mu_y = 2           
-        sigma = 1
-        
-        result = gauss(x_val, mu_x, sigma) * gauss(y_val, mu_y, sigma)
-        
-        return result
-    
-    def _test_logfunc(self):
-        a = float(rand(1))
-        print(a)
-        return a
-    
-    def measure1D(self):
-        self._measurement_object.measurement_func = "%s: measure1D" % __name__
-        
-        pb = Progress_Bar(len(self._x_parameter.values))        
-        self._prepare_measurement_file([self.Data(name = self.measurand["name"], coords = [self._x_parameter], 
-                                                  unit = self.measurand["unit"], save_timestamp = False)])
-        self._open_qviewkit()
-        try:
-            for x_val in self._x_parameter.values:
-                self._x_parameter.set_function(x_val)
-                qkit.flow.sleep(self._x_parameter.wait_time)
-                self._datasets[self.measurand["name"]].append(self._get_value_func())
-                pb.iterate()
-        finally:
-            self._end_measurement()
-            
-    def measure2D(self):        
-        self._measurement_object.measurement_func = "%s: measure2D" % __name__
-        
-        pb = Progress_Bar(len(self._x_parameter.values) * len(self._y_parameter.values))        
-        self._prepare_measurement_file([self.Data(name = self.measurand["name"], coords = [self._x_parameter, self._y_parameter], 
-                                                  unit = self.measurand["unit"], save_timestamp = False)])
-        self._open_qviewkit()
-        try:
-            direction = 1
-            for x_val in self._x_parameter.values:
-                sweepy = []
-                self._x_parameter.set_function(x_val)
-                self._acquire_log_functions()
-                qkit.flow.sleep(self._x_parameter.wait_time)
-                
-                for y_val in self._y_parameter.values[::direction]:                    
-                    self._y_parameter.set_function(y_val)
-                    qkit.flow.sleep(self._y_parameter.wait_time)
-                    sweepy.append(self._get_value_func())
-                    #sweepy.append(self._my_gauss(x_val, y_val))
-                    pb.iterate()
-                    
-                self._datasets[self.measurand["name"]].append(sweepy[::direction])
-                if self.reverse2D: direction *= -1
-        finally:
-            self._end_measurement()
-    
-    def measure3D(self):        
-        self._measurement_object.measurement_func = "%s: measure3D" % __name__
-        
-        pb = Progress_Bar(len(self._x_parameter.values) * len(self._y_parameter.values) * len(self._z_parameter.values))        
-        self._prepare_measurement_file([self.Data(name = self.measurand["name"], coords = [self._x_parameter, self._y_parameter, self._z_parameter], 
-                                                  unit = self.measurand["unit"], save_timestamp = False)])
-        self._open_qviewkit()
-        try:            
-            for x_val in self._x_parameter.values:
-                self._x_parameter.set_function(x_val)
-                self._acquire_log_functions()
-                qkit.flow.sleep(self._x_parameter.wait_time)
-                
-                direction = 1
-                for y_val in self._y_parameter.values:
-                    sweepy = []
-                    self._y_parameter.set_function(y_val)
-                    qkit.flow.sleep(self._y_parameter.wait_time)
-                    
-                    for z_val in self._z_parameter.values[::direction]:                    
-                        self._z_parameter.set_function(z_val)
-                        qkit.flow.sleep(self._z_parameter.wait_time)
-                        sweepy.append(self._get_value_func())
-                        #sweepy.append(self._my_gauss(x_val, y_val, z_val))
-                        pb.iterate()
-                        
-                    self._datasets[self.measurand["name"]].append(sweepy[::direction])
-                    if self.reverse2D: direction *= -1
-                
-                self._datasets[self.measurand["name"]].next_matrix()
-        finally:
-            self._end_measurement()
+# spin_tune.py intented for use with a voltage source and an arbitrary I-V-device or lockin
+# JF@KIT 04/2021
+
+# This program is free software; you can redistribute it and/or modify
+# it under the terms of the GNU General Public License as published by
+# the Free Software Foundation; either version 2 of the License, or
+# (at your option) any later version.
+#
+# This program is distributed in the hope that it will be useful,
+# but WITHOUT ANY WARRANTY; without even the implied warranty of
+# MERCHANTABILITY or FITNESS FOR A PARTICULAR PURPOSE.  See the
+# GNU General Public License for more details.
+#
+# You should have received a copy of the GNU General Public License
+# along with this program; if not, write to the Free Software
+# Foundation, Inc., 51 Franklin St, Fifth Floor, Boston, MA  02110-1301  USA
+
+import qkit
+import qkit.measure.measurement_base as mb
+from qkit.gui.notebook.Progress_Bar import Progress_Bar
+from qkit.measure.write_additional_files import get_instrument_settings
+
+import numpy as np
+import logging
+
+from numpy.random import rand
+
+class Tuning(mb.MeasureBase):
+    def __init__(self, exp_name = "", sample = None):
+        mb.MeasureBase.__init__(self, sample)
+        
+        self._z_parameter = None
+        
+        self._get_value_func = None
+        self._get_tracedata_func = None
+        self.reverse2D = True
+        self.report_static_votlages = True
+        
+        self.gate_lib = {}
+        self.measurand = {"name" : "current", "unit" : "A"}
+        
+    
+    def set_z_parameters(self, vec, coordname, set_obj, unit, dt=None): 
+        try:
+            self._z_parameter = self.Coordinate(coordname, unit, np.array(vec, dtype=float), set_obj, dt)
+            self._z_parameter.validate_parameters()
+        except Exception as e:
+            self._z_parameter = None
+            raise e
+        
+        
+    def add_gates(self, gate_dict):
+        if type(gate_dict) is not dict:
+            raise TypeError("%s: Cannot append %s to the gate library. Dict needed." % (__name__, gate_dict))
+        for gate_name, set_func in gate_dict.items():
+            if type(gate_name) is not str:
+                raise TypeError("%s: Cannot append %s to the gate library. Dict keys must be strings." % (__name__, gate_dict))
+            if  not callable(set_func):
+                raise TypeError("%s: Cannot append %s to the gate library. Dict values must be functions." % (__name__, gate_dict))
+        self.gate_lib.update(gate_dict)
+    
+    def reset_gates(self):
+        logging.warning("Gate library was reset and is empty.")
+        self.gate_lib = {}
+    
+    def set_x_gate(self, gate, vrange, mV = False):
+        if gate not in self.gate_lib.keys():
+            raise KeyError("%s: Cannot set %s as x_gate.. It could not be found in the gate library." % (__name__, gate))
+        if mV:
+            vrange = vrange / 1000
+       
+        try:
+            self._x_parameter = self.Coordinate(gate, "V", np.array(vrange, dtype=float), self.gate_lib[gate], 0)
+            self._x_parameter.validate_parameters()
+        except Exception as e:
+            self._x_parameter = None
+            raise e
+            
+    def set_y_gate(self, gate, vrange, mV = False):
+        if gate not in self.gate_lib.keys():
+            raise KeyError("%s: Cannot set %s as y_gate. It could not be found in the gate library." % (__name__, gate))
+        if mV:
+            vrange = vrange / 1000
+        
+        try:
+            self._y_parameter = self.Coordinate(gate, "V", np.array(vrange, dtype=float), self.gate_lib[gate], 0)
+            self._y_parameter.validate_parameters()
+        except Exception as e:
+            self._y_parameter = None
+            raise e
+            
+    def set_z_gate(self, gate, vrange, mV = False):
+        if gate not in self.gate_lib.keys():
+            raise KeyError("%s: Cannot set %s as z_gate. It could not be found in the gate library." % (__name__, gate))
+        if mV:
+            vrange = vrange / 1000
+       
+        try:
+            self._z_parameter = self.Coordinate(gate, "V", np.array(vrange, dtype=float), self.gate_lib[gate], 0)
+            self._z_parameter.validate_parameters()
+        except Exception as e:
+            self._z_parameter = None
+            raise e
+            
+    def set_get_value_func(self, get_func, *args, **kwargs):
+        if not callable(get_func):
+            raise TypeError("%s: Cannot set %s as get_value_func. Callable object needed." % (__name__, get_func))
+        self._get_value_func = lambda: get_func(*args, **kwargs)
+        self._get_tracedata_func = None
+        
+    def set_get_tracedata_func(self, get_func, *args, **kwargs):
+        if not callable(get_func):
+            raise TypeError("%s: Cannot set %s as get_tracedata_func. Callable object needed." % (__name__, get_func))
+        self._get_tracedata_func = lambda: get_func(*args, **kwargs)
+        self._get_value_func = None
+    
+    def _prepare_measurement_file(self, data, coords=()):
+        mb.MeasureBase._prepare_measurement_file(self, data, coords=())
+        
+        if self.report_static_voltages:
+            self._static_voltages = self._data_file.add_textlist("static_voltages")
+            _instr_settings_dict = get_instrument_settings(self._data_file.get_filepath())
+           
+            string1 = "gate"
+            string2 = "_output_voltage_in_V"
+            active_gates = {}
+            
+            for parameters in _instr_settings_dict.values():
+                for (key, value) in parameters.items():
+                    if string1 in key and string2 in key and abs(value) > 0.0004:
+                        active_gates.update({key:value})
+            self._static_voltages.append(active_gates)
+        
+        
+    #testfuncs to be removed later
+    def _my_gauss(self, x_val, y_val, z_val = 0):
+        
+        def gauss(x, mu, sigma):
+            return np.exp(-(x - mu)**2 / (2 * sigma **2)) / (sigma * np.sqrt(2 * np.pi))
+        
+        mu_x = 2 - z_val/10
+        mu_y = 2           
+        sigma = 1
+        
+        result = gauss(x_val, mu_x, sigma) * gauss(y_val, mu_y, sigma)
+        
+        return result
+    
+    def _test_logfunc(self):
+        a = float(rand(1))
+        print(a)
+        return a
+    
+    def measure1D(self):
+        self._measurement_object.measurement_func = "%s: measure1D" % __name__
+        
+        pb = Progress_Bar(len(self._x_parameter.values))        
+        self._prepare_measurement_file([self.Data(name = self.measurand["name"], coords = [self._x_parameter], 
+                                                  unit = self.measurand["unit"], save_timestamp = False)])
+        self._open_qviewkit()
+        try:
+            for x_val in self._x_parameter.values:
+                self._x_parameter.set_function(x_val)
+                qkit.flow.sleep(self._x_parameter.wait_time)
+                self._datasets[self.measurand["name"]].append(self._get_value_func())
+                pb.iterate()
+        finally:
+            self._end_measurement()
+            
+    def measure2D(self):        
+        self._measurement_object.measurement_func = "%s: measure2D" % __name__
+        
+        pb = Progress_Bar(len(self._x_parameter.values) * len(self._y_parameter.values))        
+        self._prepare_measurement_file([self.Data(name = self.measurand["name"], coords = [self._x_parameter, self._y_parameter], 
+                                                  unit = self.measurand["unit"], save_timestamp = False)])
+        self._open_qviewkit()
+        try:
+            direction = 1
+            for x_val in self._x_parameter.values:
+                sweepy = []
+                self._x_parameter.set_function(x_val)
+                self._acquire_log_functions()
+                qkit.flow.sleep(self._x_parameter.wait_time)
+                
+                for y_val in self._y_parameter.values[::direction]:                    
+                    self._y_parameter.set_function(y_val)
+                    qkit.flow.sleep(self._y_parameter.wait_time)
+                    sweepy.append(self._get_value_func())
+                    #sweepy.append(self._my_gauss(x_val, y_val))
+                    pb.iterate()
+                    
+                self._datasets[self.measurand["name"]].append(sweepy[::direction])
+                if self.reverse2D: direction *= -1
+        finally:
+            self._end_measurement()
+    
+    def measure3D(self):        
+        self._measurement_object.measurement_func = "%s: measure3D" % __name__
+        
+        pb = Progress_Bar(len(self._x_parameter.values) * len(self._y_parameter.values) * len(self._z_parameter.values))        
+        self._prepare_measurement_file([self.Data(name = self.measurand["name"], coords = [self._x_parameter, self._y_parameter, self._z_parameter], 
+                                                  unit = self.measurand["unit"], save_timestamp = False)])
+        self._open_qviewkit()
+        try:            
+            for x_val in self._x_parameter.values:
+                self._x_parameter.set_function(x_val)
+                self._acquire_log_functions()
+                qkit.flow.sleep(self._x_parameter.wait_time)
+                
+                direction = 1
+                for y_val in self._y_parameter.values:
+                    sweepy = []
+                    self._y_parameter.set_function(y_val)
+                    qkit.flow.sleep(self._y_parameter.wait_time)
+                    
+                    for z_val in self._z_parameter.values[::direction]:                    
+                        self._z_parameter.set_function(z_val)
+                        qkit.flow.sleep(self._z_parameter.wait_time)
+                        sweepy.append(self._get_value_func())
+                        #sweepy.append(self._my_gauss(x_val, y_val, z_val))
+                        pb.iterate()
+                        
+                    self._datasets[self.measurand["name"]].append(sweepy[::direction])
+                    if self.reverse2D: direction *= -1
+                
+                self._datasets[self.measurand["name"]].next_matrix()
+        finally:
+            self._end_measurement()