# modified and adapted by JB@KIT 04/2015, 09/2015
<<<<<<< HEAD
# time domain measurement class

import numpy as np
import os.path
=======
# modified by MK@KIT 09/2018
# time domain measurement class

import qt
import numpy as np
import os.path, glob
>>>>>>> 2858d402
import time
import logging
import threading

import qkit
from qkit.gui.notebook.Progress_Bar import Progress_Bar
from qkit.storage import store as hdf
from qkit.gui.plot import plot as qviewkit
import qkit.measure.write_additional_files as waf
from qkit.measure.timedomain.initialize import InitializeTimeDomain as iniTD

class Measure_td(object):
    
    '''
    useage:
    
    m = Measure_td()
    
    m.set_x_parameters(arange(-0.05,0.05,0.01),'flux coil current (mA)',coil.set_current)
    m.set_y_parameters(arange(4e9,7e9,10e6),'excitation frequency (Hz)',mw_src1.set_frequency)
    
    m.measure_XX()
    Generally, we want to use
    ReadoutTrace = True -> if we want to record the readout pulse or
    AWGTrace = True -> if we have a N different time steps in the AWG (Not used, this is done via the mode variable now.)
    
    ToDO (S1, 09/2017):
        - Include LogFunctions
        - Include 2D_AWG with pre-averaging
        - Check multi-tone readout
    '''
    
    def __init__(self, sample,readout = None):
        self.sample = sample
        if readout is None:
            self.readout = sample.readout
        else:
            self.readout = readout
        self.mspec = sample.mspec

        self.comment = None
        self.mode = None
        self.x_set_obj = None
        self.y_set_obj = None
        self.z_set_obj = None
<<<<<<< HEAD

        self.dirname = None
=======
        
        self.dirname = None
        self.data_dir = None
>>>>>>> 2858d402
        self.plotSuffix = ''
        self.hold = False
        
        self.show_progress_bar = True
        
        self.ReadoutTrace = False
        
        self.open_qviewkit = True
        self.create_averaged_data = False
        
        self.qviewkit_singleInstance = True
        self._qvk_process = False
        self._plot_comment = ''
        self.multiplex_attribute = "readout pulse frequency"
        self.multiplex_unit = "Hz"
        self.init = iniTD(sample)

<<<<<<< HEAD
    def set_x_parameters(self, x_vec, x_coordname, x_set_obj, x_unit):
        self.x_vec = x_vec
        self.x_coordname = x_coordname
        self.x_set_obj = x_set_obj
        self.x_unit = x_unit

    def set_y_parameters(self, y_vec, y_coordname, y_set_obj, y_unit):
        self.y_vec = y_vec
        self.y_coordname = y_coordname
        self.y_set_obj = y_set_obj
        self.y_unit = y_unit

    def set_z_parameters(self, z_vec, z_coordname, z_set_obj, z_unit):
        self.z_vec = z_vec
        self.z_coordname = z_coordname
        self.z_set_obj = z_set_obj
        self.z_unit = z_unit
        
    def measure_1D(self):
    
        if self.x_set_obj == None:
            print 'axes parameters not properly set...aborting'
            return

        qkit.flow.start()
        self.mode = 1  # 1: 1D, 2: 2D, 3:1D_AWG/2D_AWG, 4:3D_AWG
=======

    def find_latest_file(self):
        '''
        Returns filename of latest h5-file. 
        '''

        self.data_dir = os.path.join(qkit.cfg.get('datadir'), qkit.cfg.get('run_id'), qkit.cfg.get('user'))
        try:
            filename = max(glob.iglob(str(self.data_dir)+'/*/*.h5'), key=os.path.getctime)   #find newest file in directory
        except ValueError:
            logging.error('No .{:s} file located in directory {:s}.'.format('h5', str(self.data_dir)))
            return
        
        return filename
        

    def set_x_parameters(self, x_vec, x_coordname, x_set_obj, x_unit = None):
        self.x_vec = x_vec
        self.x_coordname = x_coordname
        self.x_set_obj = x_set_obj
        if x_unit == None:
            logging.warning(__name__ + ': Unit of the x-axis is not set.')
            self.x_unit = ''
        else:
            self.x_unit = x_unit
        

    def set_y_parameters(self, y_vec, y_coordname, y_set_obj, y_unit = ''):
        self.y_vec = y_vec
        self.y_coordname = y_coordname
        self.y_set_obj = y_set_obj
        if y_unit == None:
            logging.warning(__name__ + ': Unit of the y-axis is not set.')
            self.y_unit = ''
        else:
            self.y_unit = y_unit


    def set_z_parameters(self, z_vec, z_coordname, z_set_obj, z_unit = ''):
        self.z_vec = z_vec
        self.z_coordname = z_coordname
        self.z_set_obj = z_set_obj
        if z_unit == None:
            logging.warning(__name__ + ': Unit of the z-axis is not set.')
            self.z_unit = ''
        else:
            self.z_unit = z_unit
        

    def measure_1D(self):
    
        if self.x_set_obj == None:
            print('Axes parameters not properly set...aborting')
            return

        qt.mstart()
        self.mode = 1 #1: 1D, 2: 2D, 3:1D_AWG/2D_AWG, 4:3D_AWG
>>>>>>> 2858d402
        self._prepare_measurement_file()
        
        if self.show_progress_bar: p = Progress_Bar(len(self.x_vec),name=self.dirname)
        try:
            # measurement loop
            for x in self.x_vec:
                self.x_set_obj(x)
<<<<<<< HEAD
                qkit.flow.sleep() # better done during measurement (waiting for trigger)
=======
                qt.msleep() # better done during measurement (waiting for trigger)
>>>>>>> 2858d402
                self._append_data()
                if self.show_progress_bar: p.iterate()
        finally:
            #self._safe_plots()
            self._end_measurement()
<<<<<<< HEAD
            qkit.flow.end()
=======
            qt.mend()
>>>>>>> 2858d402


    def measure_2D(self):

        if self.x_set_obj is None or self.y_set_obj is None:
<<<<<<< HEAD
            print 'axes parameters not properly set...aborting'
=======
            print('Axes parameters not properly set...aborting')
>>>>>>> 2858d402
            return
        if self.ReadoutTrace:
            raise ValueError('ReadoutTrace is currently not supported for 2D measurements')
        
<<<<<<< HEAD
        qkit.flow.start()
        self.mode = 2  # 1: 1D, 2: 2D, 3:1D_AWG/2D_AWG, 4:3D_AWG
=======
        qt.mstart()
        self.mode = 2 #1: 1D, 2: 2D, 3:1D_AWG/2D_AWG, 4:3D_AWG
>>>>>>> 2858d402
        self._prepare_measurement_file()

        if self.show_progress_bar: p = Progress_Bar(len(self.x_vec)*len(self.y_vec),name=self.dirname)
        try:
            # measurement loop
            for x in self.x_vec:
                self.x_set_obj(x)
                for y in self.y_vec:
<<<<<<< HEAD
                    qkit.flow.sleep()
                    self.y_set_obj(y)
                    qkit.flow.sleep()
=======
                    qt.msleep() 
                    self.y_set_obj(y)
                    qt.msleep() 
>>>>>>> 2858d402
                    self._append_data()
                    if self.show_progress_bar: p.iterate()
                for i in range(self.ndev):
                    self._hdf_amp[i].next_matrix()
                    self._hdf_pha[i].next_matrix()
        finally:
            self._end_measurement()
<<<<<<< HEAD
            qkit.flow.end()
=======
            qt.mend()
>>>>>>> 2858d402


    def measure_1D_AWG(self, iterations = 100):
        '''
        use AWG sequence for x_vec, averaging over iterations
        '''
        self.y_vec = range(iterations)
        self.y_coordname = 'iteration'
        self.y_set_obj = lambda y: True
        self.y_unit = ''
        self.create_averaged_data = True
        self.avg_complex_sum = np.zeros_like(self.x_vec)
        try:
<<<<<<< HEAD
            return self.measure_2D_AWG()
=======
            return self.measure_2D_AWG(iterations=1)
>>>>>>> 2858d402
        finally:
            self.create_averaged_data = False #This is ALWAYS done after the return! Looks strange and it really is, but it works.


<<<<<<< HEAD
    def measure_2D_AWG(self):
=======
    def measure_2D_AWG(self, iterations=1):
>>>>>>> 2858d402
        '''
        x_vec is sequence in AWG
        '''
        
        if self.y_set_obj == None:
<<<<<<< HEAD
            print 'axes parameters not properly set...aborting'
            return
    
        qkit.flow.start()
        qkit.flow.sleep()   # if stop button was pressed by now, abort without creating data files
        
        self.mode = 3  # 1: 1D, 2: 2D, 3:1D_AWG/2D_AWG, 4:3D_AWG
        self._prepare_measurement_file()
        
        if self.show_progress_bar:
            p = Progress_Bar(len(self.y_vec),name=self.dirname)
        try:
            # measurement loop
            for it in range(len(self.y_vec)):
                qkit.flow.sleep() # better done during measurement (waiting for trigger)
                self.y_set_obj(self.y_vec[it])
                self._append_data(iteration=it)
                if self.show_progress_bar: p.iterate()
        finally:
            self._end_measurement()
        
            qkit.flow.end()

    def measure_3D_AWG(self):
        '''
        x_vec is sequence in AWG
        '''

        if not self.y_set_obj or not self.z_set_obj:
            logging.error('axes parameters not properly set...aborting')
            return
        if self.ReadoutTrace:
            raise ValueError('ReadoutTrace is currently not supported for 3D_AWG measurements')

        qt.mstart()
        qt.msleep()  # if stop button was pressed by now, abort without creating data files

        self.mode = 4  # 1: 1D, 2: 2D, 3:1D_AWG/2D_AWG, 4:3D_AWG
        self._prepare_measurement_file()

        if self.show_progress_bar:
            p = Progress_Bar(len(self.y_vec) * len(self.z_vec), name=self.dirname)
=======
            print('Axes parameters not properly set...aborting')
            return
    
        qt.mstart()
        qt.msleep()   # if stop button was pressed by now, abort without creating data files
        
        
        if iterations > 1:
            self.z_vec = range(iterations)
            self.z_coordname = 'iteration'
            self.z_set_obj = lambda z: True
            self.z_unit = ''

            self.measure_3D_AWG()

            if self.ndev > 1: 
                print('Averaging is currently not supported for multiplexed readout')
                return
            else:
                filename = self.find_latest_file()
                hdf_file = hdf.Data(filename)
                amp = np.array(hdf_file["/entry/data0/amplitude_0"])
                pha = np.array(hdf_file["/entry/data0/phase_0"])
                amp_avg = sum(amp[i] for i in range(iterations))/iterations
                pha_avg = sum(pha[i] for i in range(iterations))/iterations

                hdf_amp_avg = []
                hdf_pha_avg = []
                hdf_amp_avg.append(hdf_file.add_value_matrix('amplitude_avg_0', x = self._hdf_y, y = self._hdf_x, unit = 'a.u.'))
                hdf_pha_avg.append(hdf_file.add_value_matrix('phase_avg_0', x = self._hdf_y, y = self._hdf_x, unit='rad'))
                
                for j in range(len(self.y_vec)):
                    hdf_amp_avg[0].append(amp_avg[j])
                    hdf_pha_avg[0].append(pha_avg[j])
                hdf_file.close_file()  
        else:
            self.mode = 3  #1: 1D, 2: 2D, 3:1D_AWG/2D_AWG, 4:3D_AWG
            self._prepare_measurement_file()
            if self.ndev > 1: raise ValueError('Multiplexed readout is currently not supported for 2D measurements')
            if self.show_progress_bar: 
                p = Progress_Bar(len(self.y_vec),name=self.dirname)
            try:
                # measurement loop
                for it in range(len(self.y_vec)):
                    qt.msleep() # better done during measurement (waiting for trigger)
                    self.y_set_obj(self.y_vec[it])
                    self._append_data(iteration=it)
                    if self.show_progress_bar: p.iterate()
            finally:
                self._end_measurement()
                qt.mend()

    def measure_3D_AWG(self):
        '''x
        x_vec is sequence in AWG
        '''

        if self.z_set_obj is None or self.y_set_obj is None:
            print('Axes parameters not properly set...aborting')
            return
        if self.ReadoutTrace:
            raise ValueError('ReadoutTrace is currently not supported for 3D_AWG measurements')
        
        qt.mstart()
        self.mode = 4 #1: 1D, 2: 2D, 3:1D_AWG/2D_AWG, 4:3D_AWG
        self._prepare_measurement_file()

        if self.show_progress_bar: p = Progress_Bar(len(self.y_vec)*len(self.z_vec),name=self.dirname)
>>>>>>> 2858d402
        try:
            # measurement loop
            for z in self.z_vec:
                self.z_set_obj(z)
                for y in self.y_vec:
<<<<<<< HEAD
                    qt.msleep()
                    self.y_set_obj(y)
                    qt.msleep()
=======
                    qt.msleep() 
                    self.y_set_obj(y)
                    qt.msleep() 
>>>>>>> 2858d402
                    self._append_data()
                    if self.show_progress_bar: p.iterate()
                for i in range(self.ndev):
                    self._hdf_amp[i].next_matrix()
                    self._hdf_pha[i].next_matrix()
        finally:
            self._end_measurement()
<<<<<<< HEAD
=======

>>>>>>> 2858d402
            qt.mend()

    def measure_1D_ddc_time_trace(self):
        """
        measures the time evolution of your transmission / reflection
        in your network by performing a digital down conversion
        :return: None
        """
        time_end = float(self.mspec.get_samples())/self.mspec.get_samplerate()
        time_array = np.linspace(0, time_end, self.mspec.get_samples())
        self.set_x_parameters(time_array, 'time', True, 'sec')
        self.mode = 1  # 1: 1D, 2: 2D, 3:1D_AWG/2D_AWG
        self._prepare_measurement_file()
        try:
<<<<<<< HEAD
            qkit.flow.sleep()
            self._append_data(ddc=True)
        finally:
            self._end_measurement()
            qkit.flow.end()
=======
            qt.msleep()
            self._append_data(ddc=True)
        finally:
            self._end_measurement()
            qt.mend()
>>>>>>> 2858d402

    def measure_2D_ddc_time_trace(self):
        """
        Performs a digital down conversion for exactly one value in your awg sequence. But you can sweep other
        parameters, such as mw-power or so.
        :return:
        """
        if self.y_set_obj is None:
<<<<<<< HEAD
            print 'axes parameters not properly set...aborting'
=======
            print('Axes parameters not properly set...aborting')
>>>>>>> 2858d402
            return
        time_end = float(self.mspec.get_samples())/self.mspec.get_samplerate()
        time_array = np.linspace(0, time_end, self.mspec.get_samples())
        self.set_x_parameters(time_array, 'time', True, 'sec')

        self.mode = 2  # 1: 1D, 2: 2D, 3:1D_AWG/2D_AWG
        self._prepare_measurement_file()

        if self.show_progress_bar:
            p = Progress_Bar(len(self.y_vec),name=self.dirname)
        try:
            for y in self.y_vec:
<<<<<<< HEAD
                qkit.flow.sleep()
                self.y_set_obj(y)
                qkit.flow.sleep()
=======
                qt.msleep()
                self.y_set_obj(y)
                qt.msleep()
>>>>>>> 2858d402
                self._append_data(ddc=True)
                if self.show_progress_bar: p.iterate()
        finally:
            self._end_measurement()
<<<<<<< HEAD
            qkit.flow.end()
=======
            qt.mend()
>>>>>>> 2858d402

    def measure_1D_awg_ddc_timetrace(self):
        """
        Performs a digital down conversion of your readout trace for every value in your y-vector,
        whereas y_vec should be awg sequence. This function is useful for magnon cavity experiments.
        x-vec is automatically set by acquisition window.
        (Also, all data are there at once as iteration is not yet implemented)
        :return:
        """
        if self.y_vec is None:
<<<<<<< HEAD
            print 'axes parameters not properly set...aborting'
=======
            print('Axes parameters not properly set...aborting')
>>>>>>> 2858d402
            return
        time_end = float(self.mspec.get_samples())/self.mspec.get_samplerate()
        time_array = np.linspace(0, time_end, self.mspec.get_samples())
        self.set_x_parameters(time_array, 'time', True, 'sec')

        self.mode = 2  # 1: 1D, 2: 2D, 3:1D_AWG/2D_AWG (2D, since iterations is not yet implemented)
        self._prepare_measurement_file()

        try:
<<<<<<< HEAD
            qkit.flow.sleep()
            self._append_data(ddc=True)
        finally:
            self._end_measurement()
            qkit.flow.end()
=======
            qt.msleep()
            self._append_data(ddc=True)
        finally:
            self._end_measurement()
            qt.mend()
>>>>>>> 2858d402


    def _prepare_measurement_file(self):
        if self.dirname == None:
            self.dirname = self.x_coordname

        self.ndev = len(self.readout.get_tone_freq())  # returns array of readout freqs (=1 for non-multiplexed readout)
        
        self._hdf = hdf.Data(name=self.dirname, mode='a')
        self._hdf_x = self._hdf.add_coordinate(self.x_coordname, unit = self.x_unit)
        self._hdf_x.add(self.x_vec)
        
        self._settings = self._hdf.add_textlist('settings')
        settings = waf.get_instrument_settings(self._hdf.get_filepath())
        self._settings.append(settings)
        
        self._log = waf.open_log_file(self._hdf.get_filepath())

<<<<<<< HEAD
        self._hdf_readout_frequencies = self._hdf.add_value_vector(self.multiplex_attribute, x=self._hdf_x, unit = self.multiplex_unit)
=======
        self._hdf_readout_frequencies = self._hdf.add_value_vector(self.multiplex_attribute, unit = self.multiplex_unit)
>>>>>>> 2858d402
        self._hdf_readout_frequencies.append(self.readout.get_tone_freq())
        
        if self.ReadoutTrace:
            self._hdf_TimeTraceAxis = self._hdf.add_coordinate('recorded timepoint', unit = 's')
            self._hdf_TimeTraceAxis.add(np.arange(self.mspec.get_samples())/self.readout.get_adc_clock())
        
        if self.mode == 1: #1D
            self._hdf_amp = []
            self._hdf_pha = []
            for i in range(self.ndev):
                self._hdf_amp.append(self._hdf.add_value_vector('amplitude_%i'%i, x = self._hdf_x, unit = 'a.u.'))
                self._hdf_pha.append(self._hdf.add_value_vector('phase_%i'%i, x = self._hdf_x, unit='rad'))
            if self.ReadoutTrace:
                self._hdf_I = self._hdf.add_value_matrix('I_TimeTrace', x = self._hdf_x, y = self._hdf_TimeTraceAxis,
                                                         unit = 'V', save_timestamp = False)
                self._hdf_Q = self._hdf.add_value_matrix('Q_TimeTrace', x = self._hdf_x, y = self._hdf_TimeTraceAxis,
                                                         unit = 'V', save_timestamp = False)
        
        elif self.mode == 2: #2D
            self._hdf_y = self._hdf.add_coordinate(self.y_coordname, unit = self.y_unit)
            self._hdf_y.add(self.y_vec)
            self._hdf_amp = []
            self._hdf_pha = []
            for i in range(self.ndev):
                self._hdf_amp.append(self._hdf.add_value_matrix('amplitude_%i'%i, x = self._hdf_y, y = self._hdf_x, unit = 'a.u.'))
                self._hdf_pha.append(self._hdf.add_value_matrix('phase_%i'%i, x = self._hdf_y, y = self._hdf_x, unit = 'rad'))
            if self.ReadoutTrace:
                self._hdf_I = self._hdf.add_value_matrix('I_TimeTrace', x = self._hdf_y, y = self._hdf_TimeTraceAxis,
                                                         unit = 'V', save_timestamp = False)
                self._hdf_Q = self._hdf.add_value_matrix('Q_TimeTrace', x = self._hdf_y, y = self._hdf_TimeTraceAxis,
                                                         unit = 'V', save_timestamp = False)
                
                
        elif self.mode == 3: #1D_AWG/2D_AWG
            self._hdf_y = self._hdf.add_coordinate(self.y_coordname, unit = self.y_unit)
            self._hdf_y.add(self.y_vec)
            self._hdf_amp = []
            self._hdf_pha = []
            for i in range(self.ndev):
                self._hdf_amp.append(self._hdf.add_value_matrix('amplitude_%i'%i,
                                                                x = self._hdf_y, y = self._hdf_x, unit = 'a.u.'))
                self._hdf_pha.append(self._hdf.add_value_matrix('phase_%i'%i,
                                                                x = self._hdf_y, y = self._hdf_x, unit='rad'))
            if self.ReadoutTrace:
                self._hdf_I = self._hdf.add_value_box('I_TimeTrace', x = self._hdf_y, y = self._hdf_x,
                                                      z = self._hdf_TimeTraceAxis, unit = 'V', save_timestamp = False)
                self._hdf_Q = self._hdf.add_value_box('Q_TimeTrace', x = self._hdf_y, y = self._hdf_x,
                                                      z = self._hdf_TimeTraceAxis, unit = 'V', save_timestamp = False)

<<<<<<< HEAD
        elif self.mode == 4:  # 3D_AWG
            self._hdf_y = self._hdf.add_coordinate(self.y_coordname, unit=self.y_unit)
            self._hdf_y.add(self.y_vec)
            self._hdf_z = self._hdf.add_coordinate(self.z_coordname, unit=self.z_unit)
=======

        elif self.mode == 4: #3D_AWG
            self._hdf_y = self._hdf.add_coordinate(self.y_coordname, unit = self.y_unit)
            self._hdf_y.add(self.y_vec)
            self._hdf_z = self._hdf.add_coordinate(self.z_coordname, unit = self.z_unit)
>>>>>>> 2858d402
            self._hdf_z.add(self.z_vec)
            self._hdf_amp = []
            self._hdf_pha = []
            for i in range(self.ndev):
<<<<<<< HEAD
                self._hdf_amp.append(self._hdf.add_value_box('amplitude_%i' % i,
                                                             x=self._hdf_z, y=self._hdf_y, z=self._hdf_x, unit='a.u.'))
                self._hdf_pha.append(self._hdf.add_value_box('phase_%i' % i,
                                                             x=self._hdf_z, y=self._hdf_y, z=self._hdf_x, unit='rad'))

=======
                self._hdf_amp.append(self._hdf.add_value_box('amplitude_%i'%i,
                                                                x = self._hdf_z, y = self._hdf_y, z=self._hdf_x, unit = 'a.u.'))
                self._hdf_pha.append(self._hdf.add_value_box('phase_%i'%i,
                                                                x = self._hdf_z, y = self._hdf_y, z=self._hdf_x, unit='rad'))
        
>>>>>>> 2858d402
        if self.create_averaged_data:
            self._hdf_amp_avg = []
            self._hdf_pha_avg = []
            for i in range(self.ndev):
                self._hdf_amp_avg.append(self._hdf.add_value_vector('amplitude_avg_%i'%i, x = self._hdf_x, unit = 'a.u.'))
                self._hdf_pha_avg.append(self._hdf.add_value_vector('phase_avg_%i'%i, x = self._hdf_x, unit='rad'))
<<<<<<< HEAD
=======
 


>>>>>>> 2858d402

        if self.comment:
            self._hdf.add_comment(self.comment)
        if self.qviewkit_singleInstance and self.open_qviewkit and self._qvk_process:
            self._qvk_process.terminate() #terminate an old qviewkit instance
        if self.open_qviewkit:
            self._qvk_process = qviewkit.plot(self._hdf.get_filepath(), datasets=['amplitude', 'phase'])
        
    def _append_data(self, iteration=0, ddc=None):
        if self.ReadoutTrace:
            ampliData, phaseData, Is, Qs = self.readout.readout(timeTrace=True, ddc=ddc)
        else:
            ampliData, phaseData = self.readout.readout(timeTrace=False, ddc=ddc)
            
        if len(ampliData.shape) < 3:  # "normal" measurements
            for i in range(self.ndev):
                self._hdf_amp[i].append(np.atleast_1d(ampliData.T[i]))
                self._hdf_pha[i].append(np.atleast_1d(phaseData.T[i]))
            if self.ReadoutTrace:
                if self.mode < 3:  # mode 2 not yet fully supported but working for DDC timetrace experiments
                    self._hdf_I.append(Is)
                    self._hdf_Q.append(Qs)
                if self.mode == 3:
                    for ix in range(len(self.x_vec)):
                        self._hdf_I.append(Is[:, ix])
                        self._hdf_Q.append(Qs[:, ix])
                    self._hdf_I.next_matrix()
                    self._hdf_Q.next_matrix()
        
        else:  # for AWG DDC ReadoutTrace, all data are there at once
            for i in range(self.ndev):
                for j in range(ampliData.T.shape[2]):
                    self._hdf_amp[i].append(np.atleast_1d(ampliData.T[i,:,j]))
                    self._hdf_pha[i].append(np.atleast_1d(phaseData.T[i,:,j]))
                    if self.ReadoutTrace:
                        self._hdf_I.append(Is[:,j])
                        self._hdf_Q.append(Qs[:,j])
                        
        if self.create_averaged_data:
            if iteration == 0:
                self.avg_complex_sum = ampliData * np.exp(1j*phaseData)
                for i in range(self.ndev):
                    self._hdf_amp_avg[i].append(np.atleast_1d(ampliData.T[i]))
                    self._hdf_pha_avg[i].append(np.atleast_1d(phaseData.T[i]))
            else:
                self.avg_complex_sum += ampliData * np.exp(1j*phaseData)
                amp_avg = np.abs(self.avg_complex_sum/(iteration+1))
                pha_avg = np.angle(self.avg_complex_sum/(iteration+1))
                for i in range(self.ndev):
                    self._hdf_amp_avg[i].ds.write_direct(np.ascontiguousarray(np.atleast_1d(amp_avg.T[i])))
                    self._hdf_pha_avg[i].ds.write_direct(np.ascontiguousarray(np.atleast_1d(pha_avg.T[i])))
                    self._hdf_pha_avg[i].ds.attrs['iteration'] = iteration+1
                    self._hdf_amp_avg[i].ds.attrs['iteration'] = iteration+1
                self._hdf.flush()
    

    def _end_measurement(self):
        t = threading.Thread(target=qviewkit.save_plots,args=[self._hdf.get_filepath(),self._plot_comment])
        t.start()
        self._hdf.close_file()
        waf.close_log_file(self._log)
        
    def set_plot_comment(self, comment):
        '''
        Small comment to add at the end of plot pics for more information i.e. good for wiki entries.
        '''
        self._plot_comment=comment<|MERGE_RESOLUTION|>--- conflicted
+++ resolved
@@ -1,17 +1,10 @@
 # modified and adapted by JB@KIT 04/2015, 09/2015
-<<<<<<< HEAD
-# time domain measurement class
-
-import numpy as np
-import os.path
-=======
 # modified by MK@KIT 09/2018
 # time domain measurement class
 
 import qt
 import numpy as np
 import os.path, glob
->>>>>>> 2858d402
 import time
 import logging
 import threading
@@ -57,14 +50,9 @@
         self.x_set_obj = None
         self.y_set_obj = None
         self.z_set_obj = None
-<<<<<<< HEAD
-
-        self.dirname = None
-=======
         
         self.dirname = None
         self.data_dir = None
->>>>>>> 2858d402
         self.plotSuffix = ''
         self.hold = False
         
@@ -82,34 +70,6 @@
         self.multiplex_unit = "Hz"
         self.init = iniTD(sample)
 
-<<<<<<< HEAD
-    def set_x_parameters(self, x_vec, x_coordname, x_set_obj, x_unit):
-        self.x_vec = x_vec
-        self.x_coordname = x_coordname
-        self.x_set_obj = x_set_obj
-        self.x_unit = x_unit
-
-    def set_y_parameters(self, y_vec, y_coordname, y_set_obj, y_unit):
-        self.y_vec = y_vec
-        self.y_coordname = y_coordname
-        self.y_set_obj = y_set_obj
-        self.y_unit = y_unit
-
-    def set_z_parameters(self, z_vec, z_coordname, z_set_obj, z_unit):
-        self.z_vec = z_vec
-        self.z_coordname = z_coordname
-        self.z_set_obj = z_set_obj
-        self.z_unit = z_unit
-        
-    def measure_1D(self):
-    
-        if self.x_set_obj == None:
-            print 'axes parameters not properly set...aborting'
-            return
-
-        qkit.flow.start()
-        self.mode = 1  # 1: 1D, 2: 2D, 3:1D_AWG/2D_AWG, 4:3D_AWG
-=======
 
     def find_latest_file(self):
         '''
@@ -167,7 +127,6 @@
 
         qt.mstart()
         self.mode = 1 #1: 1D, 2: 2D, 3:1D_AWG/2D_AWG, 4:3D_AWG
->>>>>>> 2858d402
         self._prepare_measurement_file()
         
         if self.show_progress_bar: p = Progress_Bar(len(self.x_vec),name=self.dirname)
@@ -175,42 +134,25 @@
             # measurement loop
             for x in self.x_vec:
                 self.x_set_obj(x)
-<<<<<<< HEAD
-                qkit.flow.sleep() # better done during measurement (waiting for trigger)
-=======
                 qt.msleep() # better done during measurement (waiting for trigger)
->>>>>>> 2858d402
                 self._append_data()
                 if self.show_progress_bar: p.iterate()
         finally:
             #self._safe_plots()
             self._end_measurement()
-<<<<<<< HEAD
-            qkit.flow.end()
-=======
             qt.mend()
->>>>>>> 2858d402
 
 
     def measure_2D(self):
 
         if self.x_set_obj is None or self.y_set_obj is None:
-<<<<<<< HEAD
-            print 'axes parameters not properly set...aborting'
-=======
             print('Axes parameters not properly set...aborting')
->>>>>>> 2858d402
             return
         if self.ReadoutTrace:
             raise ValueError('ReadoutTrace is currently not supported for 2D measurements')
         
-<<<<<<< HEAD
-        qkit.flow.start()
-        self.mode = 2  # 1: 1D, 2: 2D, 3:1D_AWG/2D_AWG, 4:3D_AWG
-=======
         qt.mstart()
         self.mode = 2 #1: 1D, 2: 2D, 3:1D_AWG/2D_AWG, 4:3D_AWG
->>>>>>> 2858d402
         self._prepare_measurement_file()
 
         if self.show_progress_bar: p = Progress_Bar(len(self.x_vec)*len(self.y_vec),name=self.dirname)
@@ -219,15 +161,9 @@
             for x in self.x_vec:
                 self.x_set_obj(x)
                 for y in self.y_vec:
-<<<<<<< HEAD
-                    qkit.flow.sleep()
-                    self.y_set_obj(y)
-                    qkit.flow.sleep()
-=======
                     qt.msleep() 
                     self.y_set_obj(y)
                     qt.msleep() 
->>>>>>> 2858d402
                     self._append_data()
                     if self.show_progress_bar: p.iterate()
                 for i in range(self.ndev):
@@ -235,11 +171,7 @@
                     self._hdf_pha[i].next_matrix()
         finally:
             self._end_measurement()
-<<<<<<< HEAD
-            qkit.flow.end()
-=======
             qt.mend()
->>>>>>> 2858d402
 
 
     def measure_1D_AWG(self, iterations = 100):
@@ -253,69 +185,17 @@
         self.create_averaged_data = True
         self.avg_complex_sum = np.zeros_like(self.x_vec)
         try:
-<<<<<<< HEAD
-            return self.measure_2D_AWG()
-=======
             return self.measure_2D_AWG(iterations=1)
->>>>>>> 2858d402
         finally:
             self.create_averaged_data = False #This is ALWAYS done after the return! Looks strange and it really is, but it works.
 
 
-<<<<<<< HEAD
-    def measure_2D_AWG(self):
-=======
     def measure_2D_AWG(self, iterations=1):
->>>>>>> 2858d402
         '''
         x_vec is sequence in AWG
         '''
         
         if self.y_set_obj == None:
-<<<<<<< HEAD
-            print 'axes parameters not properly set...aborting'
-            return
-    
-        qkit.flow.start()
-        qkit.flow.sleep()   # if stop button was pressed by now, abort without creating data files
-        
-        self.mode = 3  # 1: 1D, 2: 2D, 3:1D_AWG/2D_AWG, 4:3D_AWG
-        self._prepare_measurement_file()
-        
-        if self.show_progress_bar:
-            p = Progress_Bar(len(self.y_vec),name=self.dirname)
-        try:
-            # measurement loop
-            for it in range(len(self.y_vec)):
-                qkit.flow.sleep() # better done during measurement (waiting for trigger)
-                self.y_set_obj(self.y_vec[it])
-                self._append_data(iteration=it)
-                if self.show_progress_bar: p.iterate()
-        finally:
-            self._end_measurement()
-        
-            qkit.flow.end()
-
-    def measure_3D_AWG(self):
-        '''
-        x_vec is sequence in AWG
-        '''
-
-        if not self.y_set_obj or not self.z_set_obj:
-            logging.error('axes parameters not properly set...aborting')
-            return
-        if self.ReadoutTrace:
-            raise ValueError('ReadoutTrace is currently not supported for 3D_AWG measurements')
-
-        qt.mstart()
-        qt.msleep()  # if stop button was pressed by now, abort without creating data files
-
-        self.mode = 4  # 1: 1D, 2: 2D, 3:1D_AWG/2D_AWG, 4:3D_AWG
-        self._prepare_measurement_file()
-
-        if self.show_progress_bar:
-            p = Progress_Bar(len(self.y_vec) * len(self.z_vec), name=self.dirname)
-=======
             print('Axes parameters not properly set...aborting')
             return
     
@@ -384,21 +264,14 @@
         self._prepare_measurement_file()
 
         if self.show_progress_bar: p = Progress_Bar(len(self.y_vec)*len(self.z_vec),name=self.dirname)
->>>>>>> 2858d402
         try:
             # measurement loop
             for z in self.z_vec:
                 self.z_set_obj(z)
                 for y in self.y_vec:
-<<<<<<< HEAD
-                    qt.msleep()
-                    self.y_set_obj(y)
-                    qt.msleep()
-=======
                     qt.msleep() 
                     self.y_set_obj(y)
                     qt.msleep() 
->>>>>>> 2858d402
                     self._append_data()
                     if self.show_progress_bar: p.iterate()
                 for i in range(self.ndev):
@@ -406,10 +279,7 @@
                     self._hdf_pha[i].next_matrix()
         finally:
             self._end_measurement()
-<<<<<<< HEAD
-=======
-
->>>>>>> 2858d402
+
             qt.mend()
 
     def measure_1D_ddc_time_trace(self):
@@ -424,19 +294,11 @@
         self.mode = 1  # 1: 1D, 2: 2D, 3:1D_AWG/2D_AWG
         self._prepare_measurement_file()
         try:
-<<<<<<< HEAD
-            qkit.flow.sleep()
-            self._append_data(ddc=True)
-        finally:
-            self._end_measurement()
-            qkit.flow.end()
-=======
             qt.msleep()
             self._append_data(ddc=True)
         finally:
             self._end_measurement()
             qt.mend()
->>>>>>> 2858d402
 
     def measure_2D_ddc_time_trace(self):
         """
@@ -445,11 +307,7 @@
         :return:
         """
         if self.y_set_obj is None:
-<<<<<<< HEAD
-            print 'axes parameters not properly set...aborting'
-=======
             print('Axes parameters not properly set...aborting')
->>>>>>> 2858d402
             return
         time_end = float(self.mspec.get_samples())/self.mspec.get_samplerate()
         time_array = np.linspace(0, time_end, self.mspec.get_samples())
@@ -462,24 +320,14 @@
             p = Progress_Bar(len(self.y_vec),name=self.dirname)
         try:
             for y in self.y_vec:
-<<<<<<< HEAD
-                qkit.flow.sleep()
-                self.y_set_obj(y)
-                qkit.flow.sleep()
-=======
                 qt.msleep()
                 self.y_set_obj(y)
                 qt.msleep()
->>>>>>> 2858d402
                 self._append_data(ddc=True)
                 if self.show_progress_bar: p.iterate()
         finally:
             self._end_measurement()
-<<<<<<< HEAD
-            qkit.flow.end()
-=======
             qt.mend()
->>>>>>> 2858d402
 
     def measure_1D_awg_ddc_timetrace(self):
         """
@@ -490,11 +338,7 @@
         :return:
         """
         if self.y_vec is None:
-<<<<<<< HEAD
-            print 'axes parameters not properly set...aborting'
-=======
             print('Axes parameters not properly set...aborting')
->>>>>>> 2858d402
             return
         time_end = float(self.mspec.get_samples())/self.mspec.get_samplerate()
         time_array = np.linspace(0, time_end, self.mspec.get_samples())
@@ -504,19 +348,11 @@
         self._prepare_measurement_file()
 
         try:
-<<<<<<< HEAD
-            qkit.flow.sleep()
-            self._append_data(ddc=True)
-        finally:
-            self._end_measurement()
-            qkit.flow.end()
-=======
             qt.msleep()
             self._append_data(ddc=True)
         finally:
             self._end_measurement()
             qt.mend()
->>>>>>> 2858d402
 
 
     def _prepare_measurement_file(self):
@@ -535,11 +371,7 @@
         
         self._log = waf.open_log_file(self._hdf.get_filepath())
 
-<<<<<<< HEAD
         self._hdf_readout_frequencies = self._hdf.add_value_vector(self.multiplex_attribute, x=self._hdf_x, unit = self.multiplex_unit)
-=======
-        self._hdf_readout_frequencies = self._hdf.add_value_vector(self.multiplex_attribute, unit = self.multiplex_unit)
->>>>>>> 2858d402
         self._hdf_readout_frequencies.append(self.readout.get_tone_freq())
         
         if self.ReadoutTrace:
@@ -589,47 +421,29 @@
                 self._hdf_Q = self._hdf.add_value_box('Q_TimeTrace', x = self._hdf_y, y = self._hdf_x,
                                                       z = self._hdf_TimeTraceAxis, unit = 'V', save_timestamp = False)
 
-<<<<<<< HEAD
-        elif self.mode == 4:  # 3D_AWG
-            self._hdf_y = self._hdf.add_coordinate(self.y_coordname, unit=self.y_unit)
-            self._hdf_y.add(self.y_vec)
-            self._hdf_z = self._hdf.add_coordinate(self.z_coordname, unit=self.z_unit)
-=======
 
         elif self.mode == 4: #3D_AWG
             self._hdf_y = self._hdf.add_coordinate(self.y_coordname, unit = self.y_unit)
             self._hdf_y.add(self.y_vec)
             self._hdf_z = self._hdf.add_coordinate(self.z_coordname, unit = self.z_unit)
->>>>>>> 2858d402
             self._hdf_z.add(self.z_vec)
             self._hdf_amp = []
             self._hdf_pha = []
             for i in range(self.ndev):
-<<<<<<< HEAD
-                self._hdf_amp.append(self._hdf.add_value_box('amplitude_%i' % i,
-                                                             x=self._hdf_z, y=self._hdf_y, z=self._hdf_x, unit='a.u.'))
-                self._hdf_pha.append(self._hdf.add_value_box('phase_%i' % i,
-                                                             x=self._hdf_z, y=self._hdf_y, z=self._hdf_x, unit='rad'))
-
-=======
                 self._hdf_amp.append(self._hdf.add_value_box('amplitude_%i'%i,
                                                                 x = self._hdf_z, y = self._hdf_y, z=self._hdf_x, unit = 'a.u.'))
                 self._hdf_pha.append(self._hdf.add_value_box('phase_%i'%i,
                                                                 x = self._hdf_z, y = self._hdf_y, z=self._hdf_x, unit='rad'))
         
->>>>>>> 2858d402
         if self.create_averaged_data:
             self._hdf_amp_avg = []
             self._hdf_pha_avg = []
             for i in range(self.ndev):
                 self._hdf_amp_avg.append(self._hdf.add_value_vector('amplitude_avg_%i'%i, x = self._hdf_x, unit = 'a.u.'))
                 self._hdf_pha_avg.append(self._hdf.add_value_vector('phase_avg_%i'%i, x = self._hdf_x, unit='rad'))
-<<<<<<< HEAD
-=======
  
 
 
->>>>>>> 2858d402
 
         if self.comment:
             self._hdf.add_comment(self.comment)
