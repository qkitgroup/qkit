--- conflicted
+++ resolved
@@ -32,14 +32,9 @@
     def __init__(self):
         self.zero = Shape("", lambda x: 0)
         self.rect = Shape("rect", lambda x: np.where(x >= 0 and x < 1, 1, 0))
-<<<<<<< HEAD
-        self.gauss = Shape("gauss", lambda x: np.exp(-0.5 *
-                                                     np.power((x - 0.5) / 0.166, 2.0))) * self.rect
-=======
         self.gauss = Shape("gauss", lambda x: np.exp(-0.5 * np.power((x - 0.5) / 0.166, 2.0))) * self.rect
         self.ramp = Shape("ramp", lambda x: x) * self.rect
         self.sqrfct = Shape("sqrfct", lambda x: x**2) * self.rect
->>>>>>> 86e2d4a1
 
 
 # Make ShapeLib a singleton:
