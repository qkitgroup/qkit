# RS FSUP
# Andre Schneider <andre.schneider@student.kit.edu> 2014
# modified: JB <jochen.braumueller@kit.edu> 11/2016
# modified: Jan Brehm <jan.brehm@kit.edu> 02/2019
#
# This program is free software; you can redistribute it and/or modify
# it under the terms of the GNU General Public License as published by
# the Free Software Foundation; either version 2 of the License, or
# (at your option) any later version.
#
# This program is distributed in the hope that it will be useful,
# but WITHOUT ANY WARRANTY; without even the implied warranty of
# MERCHANTABILITY or FITNESS FOR A PARTICULAR PURPOSE.  See the
# GNU General Public License for more details.
#
# You should have received a copy of the GNU General Public License
# along with this program; if not, write to the Free Software
# Foundation, Inc., 51 Franklin St, Fifth Floor, Boston, MA  02110-1301  USA


from qkit.core.instrument_base import Instrument
from qkit import visa
import logging
from time import sleep
import numpy

class RS_FSUP(Instrument):
    '''
    This is the python driver for the Rhode&Schwarz FSUP Signal Source Analyzer.
    The command set is not complete.

    Usage:
    Initialise with
    <name> = instruments.create('<name>', address='<GPIB address>', reset=<bool>)
    
    '''

    def __init__(self, name, address, channel_index = 1):
        '''
        Initializes 

        Input:
            name (string)    : name of the instrument
            address (string) : GPIB address
        '''
        
        logging.info(__name__ + ' : Initializing instrument')
        Instrument.__init__(self, name, tags=['physical'])

        self._address = address
        self._visainstrument = visa.instrument(self._address)

        # Implement parameters

        self.add_parameter('averages', type=int,
            flags=Instrument.FLAG_GETSET,
            minval=0, maxval=32767, tags=['sweep'])    

        self.add_parameter('centerfreq', type=float,
            flags=Instrument.FLAG_GETSET,
            minval=0, maxval=26.5e9,
            tags=['sweep'])

        self.add_parameter('nop', type=int,
            flags=Instrument.FLAG_GETSET,
            minval=155, maxval=30001,
            tags=['sweep'])
        self.add_parameter('freqspan', type=float,
            flags=Instrument.FLAG_GETSET,tags=['sweep'])                    

        self.add_parameter('powerunit', type=str,
            flags=Instrument.FLAG_GETSET,tags=['sweep']) 

        self.add_parameter('startfreq', type=float,
            flags=Instrument.FLAG_GETSET,tags=['sweep']) 

        self.add_parameter('stopfreq', type=float,
            flags=Instrument.FLAG_GETSET,tags=['sweep']) 

        self.add_parameter('sweeptime', type=float,
            flags=Instrument.FLAG_GETSET,tags=['sweep'])

        self.add_parameter('resolutionBW', type=float,
            flags=Instrument.FLAG_GETSET,tags=['sweep'])

        self.add_parameter('videoBW', type=float,
            flags=Instrument.FLAG_GETSET,tags=['sweep'])        
            
        self.add_parameter('sweeptime_averages', type=float,
            flags=Instrument.FLAG_GET,tags=['sweep'])

        self.add_parameter('sweeptime_auto', type=float,
            flags=Instrument.FLAG_GETSET,tags=['sweep'])    

        self.add_parameter('freqpoints', type=numpy.ndarray,
            flags=Instrument.FLAG_GET,tags=['sweep'])    

        self.add_parameter('active_traces', type=int, flags=Instrument.FLAG_GET)    
                
        # Implement functions
        self.add_function('set_continuous_sweep_mode')
        #self.add_function('set_freq_center')
        #self.add_function('set_freq_span')
        self.add_function('set_marker')
        self.add_function('start_measurement')
        self.add_function('ready')
        self.add_function('set_powerunit')
        self.add_function('get_marker_level')
        self.add_function('get_trace_name')
        self.add_function('get_y_unit')
        #self.add_function('avg_clear')
        #self.add_function('avg_status')
        
        self.get_all()
    
    def get_all(self):        
        self.get_marker_level(1)
        
        #self.get_zerospan()

    def do_set_averages(self, av):
        '''
        Set number of averages

        Input:
            av (int) : Number of averages

        Output:
            None
        '''

        self.write('AVER ON')
        self.write('AVER:AUTO OFF')
        self.write('AVER:COUN %i' % (av))
  


    def do_get_averages(self):
        '''
        Get number of averages

        Input:
            None
        Output:
            number of averages
        '''
        
        return int(self.ask('AVER:COUN?'))
    
    def do_get_freqpoints(self):
        '''
        Get number of averages

        Input:
            None
        Output:
            number of averages
        '''

        x_values=numpy.linspace(self.do_get_startfreq(), self.do_get_stopfreq(), self.do_get_nop())
        return x_values
        

    def do_set_resolutionBW(self, BW):
        '''
        sets the resolution bandwidth
        '''
        self.write('band %e'%(BW))

    def do_get_resolutionBW(self):
        '''
        gets the resolution bandwidth
        '''
        return float(self.ask('band?'))


    def get_y_unit(self, channel):
        '''
        gets the y-unit
        '''
        y_unit=self.ask('CALC:LIM1:UNIT?')[:-1]
        return str(y_unit.strip('"'))

    def do_set_videoBW(self, BW):
        '''
        sets the video bandwidth
        '''
        self.write('band:vid %e'%(BW))

    def do_get_videoBW(self):
        '''
        gets the video bandwidth
        '''
        return float(self.ask('band:vid?'))

    def do_set_sweeptime(self, sweeptime):
        '''
        sets the sweeptime
        sweeptime in seconds (e.g. 3s) or milliseconds (e.g. 50ms)
        '''
        self.write('swe:time %s'%sweeptime)
        
    def do_get_sweeptime(self):
        '''
        gets the sweeptime
        '''
        return float(self.ask('swe:time?'))

    def do_set_sweeptime_auto(self, autosweep):
        '''
        sets the sweeptime
        sweeptime in seconds (e.g. 3s) or milliseconds (e.g. 50ms)
        '''
        self.write('SWE:TIME:AUTO %s'%autosweep)
        
    def do_get_sweeptime_auto(self):
        '''
        gets the sweeptime
        '''
        return float(self.ask('SWE:TIME:AUTO?'))
    

    def do_get_sweeptime_averages(self):
        '''
        gets the sweeptime averages
        '''
        return self.do_get_sweeptime()*self.do_get_averages()

    def do_get_active_traces(self):
        '''
        gets the active channels A,B,AB for channel 1,2,1+2
        '''
        return 1

    def get_trace_name(self, trace):
        '''
        function for signal spectroscopy script to automatically generate names for trace data
        :param trace:
        :return: (string) name of trace
        '''
        return 'Spectrum'

    def do_set_centerfreq(self, centerfreq):
        '''
        sets the center frequency
        '''
        self.write('freq:cent %e'%(centerfreq))

    def do_get_centerfreq(self):
        '''
        gets the center frequency
        '''
        return float(self.ask('freq:cent?'))

    def do_set_freqspan(self, freqspan):
        '''
        sets the frequency span
        '''
        self.write('freq:span %e'%(freqspan))
    
    def do_get_freqspan(self):
        '''
        get the frequency span
        '''
        return float(self.ask('freq:span?'))

    def do_set_startfreq(self, freq):
        self.write('freq:start %e'%(freq))

    def do_get_startfreq(self):
        return float(self.ask('freq:start?'))

    def do_set_stopfreq(self, freq):
        self.write('freq:stop %e'%(freq))

    def do_get_stopfreq(self):
        return float(self.ask('freq:stop?'))
        
    def do_set_nop(self, nop):
        self.write('swe:poin %i'%(nop))

    def do_get_nop(self):
        return int(self.ask('swe:poin?'))

    def ready(self):
        '''
        This is a proxy function, returning True when the VNA has finished the required number of averages.
        '''
        status = int(self.ask('STAT:OPER:COND?')[0:-1])
        if status  == 0:
            return True
        else:
            return False
        
    def do_set_powerunit(self,unit):
        '''
        sets the unit for powers
        provide unit as a string! ("DBm")
        '''
        self.write('unit:pow %s'%(unit))
        
    def do_get_powerunit(self):
        '''
        gets the power unit for powers
        '''
        return self.ask('unit:pow?').strip()
    
    def set_marker(self,marker,frequency):
        '''
        sets marker number marker to frequency
        
        '''
        self.write('calc:mark%i:x %e'%(marker, frequency))
        self.enable_marker(marker)
        
    def get_marker(self,marker):
        '''
        gets frequency of marker
        
        '''
        return float(self.ask('calc:mark%i:x?'%(marker)))
    
    def get_marker_level(self,marker):
        '''
        gets power level of indicated marker
        
        '''
        return float(self.ask('calc:mark%i:y?'%(marker)))
        
    def set_continuous_sweep_mode(self,value):
        '''
        value='ON' Continuous sweep
        value='OFF' Single sweep
        '''
        self.write('INIT:CONT %s'%(value))
    
    def get_frequencies(self):
        '''
        returns an array with the frequencies of the points returned by get_trace()
        ideally suitable as x-axis for plots
        '''
        return numpy.linspace(self.get_startfreq(),self.get_stopfreq(),self.get_nop())
    
    def enable_marker(self,marker,state='ON'):
        '''
        ON or OFF
        '''
        self.write('CALC:MARK%i %s'%(marker,state))
    
    def sweep(self):
        '''
        perform a sweep and wait for it to finish
        '''
        self.write('INIT; *WAI')
    
    def get_trace(self, tracenumber=1):
        return self._visainstrument.query_ascii_values('trac:data? trace%i'%tracenumber)

    def start_measurement(self):
        """starts a new measurement"""
        self.write("INIT:CONT OFF")
        self.write("*CLS")
        self.write("INIT:IMM; *OPC")
        
    def get_tracedata(self,tracenumber=1):

        amp = numpy.array(self._visainstrument.query_ascii_values('trac:data? trace%i'%tracenumber))
        return amp    
    
    def get_frequencies(self):
        '''
        returns an array with the frequencies of the points returned by get_trace()
        ideally suitable as x-axis for plots
        '''
        return numpy.linspace(self.get_startfreq(),self.get_stopfreq(),self.get_nop())
    
    def write(self, command):
<<<<<<< HEAD
        self.write(command)
=======
        self._visainstrument.write(command)
>>>>>>> efa5df8e
    
    def ask(self,command):
        return self._visainstrument.query(command)

    def pre_measurement(self):
        pass

    def post_measurement(self):
        self.write("INIT:CONT ON")
    <|MERGE_RESOLUTION|>--- conflicted
+++ resolved
@@ -375,11 +375,7 @@
         return numpy.linspace(self.get_startfreq(),self.get_stopfreq(),self.get_nop())
     
     def write(self, command):
-<<<<<<< HEAD
-        self.write(command)
-=======
         self._visainstrument.write(command)
->>>>>>> efa5df8e
     
     def ask(self,command):
         return self._visainstrument.query(command)
