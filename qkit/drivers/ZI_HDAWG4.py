--- conflicted
+++ resolved
@@ -724,7 +724,7 @@
         # using an infinite loop (e.g., while (true)) in the sequencer program."
         self.daq.setInt(f"/{self.device}/awgs/0/single", 1)
 
-    # upload waveform from array
+   # upload waveform from array
     def upload_waveform(self, awg_core, wave_data):
         # Access necessary elements of rendered data
         wave_data = wave_data[1]
@@ -842,22 +842,13 @@
             raise Exception("No waveform provided")
 
         sequencer += '''assignWaveIndex(''' + wave_names + str(0) + '''); \n'''
-        # sequencer += '''while(true){\nwaitDigTrigger(1);\nplayWave(''' + wave_names[:-2] + ''');\n}'''
-        sequencer += '''while(true){\nplayWave(''' + wave_names[:-2] + ''');\n}'''
-
-<<<<<<< HEAD
+        sequencer += '''while(true){\nwaitDigTrigger(1);\nplayWave(''' + wave_names[:-2] + ''');\n}'''
         print(sequencer)
 
         awg_node = self.device_new.awgs[awg_core]
         awg_node.load_sequencer_program(sequencer)
         awg_node.wait_done()
         awg_node.write_to_waveform_memory(waveforms)
-=======
-        waveforms = Waveforms()
-        waveforms[wave_idx] = (wave_data,None,None) # wave, marker, trigger
-        time.sleep(0.3) # verify that sequencer code is uploaded ( should work consistently for values >= 0.3)
-        self.device_new.awgs[awg_core].write_to_waveform_memory(waveforms)
->>>>>>> b7a9aeda
         
     #load config file from path
     def load_config_file(self, path):
