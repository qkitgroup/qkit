<p align="center">
  <img src="./images/Qkit_Logo.png" alt="QKIT" width="300">
</p>


# Qkit - a quantum measurement suite in python

## Features:
  * a collection of ipython notebooks for measurement and data analysis tasks.
  * hdf5 based data storage of 1,2 and 3 dimensional data, including a viewer.
  * classes for data fitting, e.g. of microwave resonator data. This includes also a robust circle fit algorithm.
  * extended and maintained drivers for various low frequency and microwave electronics.

### Platform:
  The qkit framework has been tested under windows and with limits under macos x and linux. 
  The gui requires h5py, qt and pyqtgraph, which work fine on these platforms. 
  The core of the framework should run with python 2.7.x/3.4+
 
<<<<<<< HEAD
=======
## Requirements:
This project uses python. An up to date installation of python is expected to be present.
The requirements are listed in the `requirements.txt` file. They can be installed automatically using
```bash
pip install -r requirements.txt
```
| Library | Usage |
| ------- | ----- |
| [pyqt5](https://pypi.org/project/PyQt5/) | GUI   | 
| [numpy](https://pypi.org/project/numpy/), [scipy](https://pypi.org/project/scipy/), [uncertainties](https://pypi.org/project/uncertainties/) | General Usage |
| [pyqtgraph](https://pypi.org/project/pyqtgraph/), [matplotlib](https://pypi.org/project/matplotlib/) | Plotting |
| [h5py](https://pypi.org/project/h5py/) | Data Stroage |
| [jupyterlab](https://pypi.org/project/jupyterlab/) | Interactive Notebooks |
| [jupyterlab-templates](https://pypi.org/project/jupyterlab-templates/) | Notebook Templating |
| [pyvisa](https://pypi.org/project/PyVISA/), [pyvisa-py](https://pypi.org/project/PyVISA-py/) | Communication with Devices |
| [zhinst](https://pypi.org/project/zhinst/) | Drivers for Zurich Instruments devices |
| [zeromq](https://pypi.org/project/pyzmq/) | Messaging |  
| [toml](https://pypi.org/project/toml/) | Configuration |

>>>>>>> a934e270
## Installation:
If you intend to actively work on the code, look at the section for developing this code.
To install this package, run:
```bash
pip install qkit[jupyter,analysis]@git+https://github.com/qkitgroup/qkit.git@master
```

## Developing
Clone this repository to wherever is convenient and run
```bash
python -m venv .venv
pip install --editable .
```
## Running
You will most likely want to run a JupyterLab Server to work with qkit. Download `jupyter_lab_config.py`.
In this file, you might want to change this line:
```python 
# Set Notebook directory
notebook_dir = r'C:\notebooks' # Change this line
```
to point to an existing notebook directory. Then run
```bash
jupyter lab --config=./jupyter_lab_config.py
```

## Upgrading:
If you use an existing installation of qkit, where the Jupyter Notebooks are not located in `./notebooks`, then you will need to change one line in `jupyter_lab_config.py`:

```python 
# Set Notebook directory
notebook_dir = 'notebooks' # Change this line
```
On Windows, this might be set to:
```python 
# Set Notebook directory
notebook_dir = r'C:\notebooks' # Change this line
```

Also, you will need to migrate your local config to your `cwd`, or point to it using the environment variable `QKIT_LOCAL_CONFIG`

## Requirements:
This project uses python. An up to date installation of python is expected to be present.
| Library | Usage |
| ------- | ----- |
| [pyqt5](https://pypi.org/project/PyQt5/) | GUI   | 
| [numpy](https://pypi.org/project/numpy/), [scipy](https://pypi.org/project/scipy/), [uncertainties](https://pypi.org/project/uncertainties/) | General Usage |
| [pyqtgraph](https://pypi.org/project/pyqtgraph/), [matplotlib](https://pypi.org/project/matplotlib/) | Plotting |
| [h5py](https://pypi.org/project/h5py/) | Data Stroage |
| [jupyterlab](https://pypi.org/project/jupyterlab/) | Interactive Notebooks |
| [jupyterlab-templates](https://pypi.org/project/jupyterlab-templates/) | Notebook Templating |
| [pyvisa](https://pypi.org/project/PyVISA/), [pyvisa-py](https://pypi.org/project/PyVISA-py/) | Communication with Devices |
| [zhinst](https://pypi.org/project/zhinst/) | Drivers for Zurich Instruments devices |
| [zeromq](https://pypi.org/project/pyzmq/) | Messaging |  <|MERGE_RESOLUTION|>--- conflicted
+++ resolved
@@ -16,28 +16,6 @@
   The gui requires h5py, qt and pyqtgraph, which work fine on these platforms. 
   The core of the framework should run with python 2.7.x/3.4+
  
-<<<<<<< HEAD
-=======
-## Requirements:
-This project uses python. An up to date installation of python is expected to be present.
-The requirements are listed in the `requirements.txt` file. They can be installed automatically using
-```bash
-pip install -r requirements.txt
-```
-| Library | Usage |
-| ------- | ----- |
-| [pyqt5](https://pypi.org/project/PyQt5/) | GUI   | 
-| [numpy](https://pypi.org/project/numpy/), [scipy](https://pypi.org/project/scipy/), [uncertainties](https://pypi.org/project/uncertainties/) | General Usage |
-| [pyqtgraph](https://pypi.org/project/pyqtgraph/), [matplotlib](https://pypi.org/project/matplotlib/) | Plotting |
-| [h5py](https://pypi.org/project/h5py/) | Data Stroage |
-| [jupyterlab](https://pypi.org/project/jupyterlab/) | Interactive Notebooks |
-| [jupyterlab-templates](https://pypi.org/project/jupyterlab-templates/) | Notebook Templating |
-| [pyvisa](https://pypi.org/project/PyVISA/), [pyvisa-py](https://pypi.org/project/PyVISA-py/) | Communication with Devices |
-| [zhinst](https://pypi.org/project/zhinst/) | Drivers for Zurich Instruments devices |
-| [zeromq](https://pypi.org/project/pyzmq/) | Messaging |  
-| [toml](https://pypi.org/project/toml/) | Configuration |
-
->>>>>>> a934e270
 ## Installation:
 If you intend to actively work on the code, look at the section for developing this code.
 To install this package, run:
@@ -90,4 +68,5 @@
 | [jupyterlab-templates](https://pypi.org/project/jupyterlab-templates/) | Notebook Templating |
 | [pyvisa](https://pypi.org/project/PyVISA/), [pyvisa-py](https://pypi.org/project/PyVISA-py/) | Communication with Devices |
 | [zhinst](https://pypi.org/project/zhinst/) | Drivers for Zurich Instruments devices |
-| [zeromq](https://pypi.org/project/pyzmq/) | Messaging |  +| [zeromq](https://pypi.org/project/pyzmq/) | Messaging |  
+| [toml](https://pypi.org/project/toml/) | Configuration |